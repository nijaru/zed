use crate::{
<<<<<<< HEAD
    size, AnyWindowHandle, BackgroundExecutor, ClipboardItem, CursorStyle, DevicePixels,
    ForegroundExecutor, Keymap, Platform, PlatformDisplay, PlatformTextSystem, ScreenCaptureFrame,
    ScreenCaptureSource, ScreenCaptureStream, Size, Task, TestDisplay, TestWindow,
    WindowAppearance, WindowParams,
=======
    AnyWindowHandle, BackgroundExecutor, ClipboardItem, CursorStyle, ForegroundExecutor, Keymap,
    Platform, PlatformDisplay, PlatformTextSystem, ScreenCaptureFrame, ScreenCaptureSource,
    ScreenCaptureStream, Task, TestDisplay, TestWindow, WindowAppearance, WindowParams, px, size,
>>>>>>> 8f0bacdd
};
use anyhow::Result;
use collections::VecDeque;
use futures::channel::oneshot;
use parking_lot::Mutex;
use std::{
    cell::RefCell,
    path::{Path, PathBuf},
    rc::{Rc, Weak},
    sync::Arc,
};
#[cfg(target_os = "windows")]
use windows::Win32::{
    Graphics::Imaging::{CLSID_WICImagingFactory, IWICImagingFactory},
    System::Com::{CLSCTX_INPROC_SERVER, CoCreateInstance},
};

/// TestPlatform implements the Platform trait for use in tests.
pub(crate) struct TestPlatform {
    background_executor: BackgroundExecutor,
    foreground_executor: ForegroundExecutor,

    pub(crate) active_window: RefCell<Option<TestWindow>>,
    active_display: Rc<dyn PlatformDisplay>,
    active_cursor: Mutex<CursorStyle>,
    current_clipboard_item: Mutex<Option<ClipboardItem>>,
    #[cfg(any(target_os = "linux", target_os = "freebsd"))]
    current_primary_item: Mutex<Option<ClipboardItem>>,
    pub(crate) prompts: RefCell<TestPrompts>,
    screen_capture_sources: RefCell<Vec<TestScreenCaptureSource>>,
    pub opened_url: RefCell<Option<String>>,
    pub text_system: Arc<dyn PlatformTextSystem>,
    #[cfg(target_os = "windows")]
    bitmap_factory: std::mem::ManuallyDrop<IWICImagingFactory>,
    weak: Weak<Self>,
}

#[derive(Clone)]
/// A fake screen capture source, used for testing.
pub struct TestScreenCaptureSource {}

pub struct TestScreenCaptureStream {}

impl ScreenCaptureSource for TestScreenCaptureSource {
    fn resolution(&self) -> Result<Size<DevicePixels>> {
        Ok(size(DevicePixels(1), DevicePixels(1)))
    }

    fn stream(
        &self,
        _frame_callback: Box<dyn Fn(ScreenCaptureFrame) + Send>,
    ) -> oneshot::Receiver<Result<Box<dyn ScreenCaptureStream>>> {
        let (mut tx, rx) = oneshot::channel();
        let stream = TestScreenCaptureStream {};
        tx.send(Ok(Box::new(stream) as Box<dyn ScreenCaptureStream>))
            .ok();
        rx
    }
}

impl ScreenCaptureStream for TestScreenCaptureStream {}

struct TestPrompt {
    msg: String,
    detail: Option<String>,
    answers: Vec<String>,
    tx: oneshot::Sender<usize>,
}

#[derive(Default)]
pub(crate) struct TestPrompts {
    multiple_choice: VecDeque<TestPrompt>,
    new_path: VecDeque<(PathBuf, oneshot::Sender<Result<Option<PathBuf>>>)>,
}

impl TestPlatform {
    pub fn new(executor: BackgroundExecutor, foreground_executor: ForegroundExecutor) -> Rc<Self> {
        #[cfg(target_os = "windows")]
        let bitmap_factory = unsafe {
            windows::Win32::System::Ole::OleInitialize(None)
                .expect("unable to initialize Windows OLE");
            std::mem::ManuallyDrop::new(
                CoCreateInstance(&CLSID_WICImagingFactory, None, CLSCTX_INPROC_SERVER)
                    .expect("Error creating bitmap factory."),
            )
        };

        #[cfg(target_os = "macos")]
        let text_system = Arc::new(crate::platform::mac::MacTextSystem::new());

        #[cfg(any(target_os = "linux", target_os = "freebsd"))]
        let text_system = Arc::new(crate::platform::linux::CosmicTextSystem::new());

        #[cfg(target_os = "windows")]
        let text_system = Arc::new(
            crate::platform::windows::DirectWriteTextSystem::new(&bitmap_factory)
                .expect("Unable to initialize direct write."),
        );

        Rc::new_cyclic(|weak| TestPlatform {
            background_executor: executor,
            foreground_executor,
            prompts: Default::default(),
            screen_capture_sources: Default::default(),
            active_cursor: Default::default(),
            active_display: Rc::new(TestDisplay::new()),
            active_window: Default::default(),
            current_clipboard_item: Mutex::new(None),
            #[cfg(any(target_os = "linux", target_os = "freebsd"))]
            current_primary_item: Mutex::new(None),
            weak: weak.clone(),
            opened_url: Default::default(),
            #[cfg(target_os = "windows")]
            bitmap_factory,
            text_system,
        })
    }

    pub(crate) fn simulate_new_path_selection(
        &self,
        select_path: impl FnOnce(&std::path::Path) -> Option<std::path::PathBuf>,
    ) {
        let (path, tx) = self
            .prompts
            .borrow_mut()
            .new_path
            .pop_front()
            .expect("no pending new path prompt");
        self.background_executor().set_waiting_hint(None);
        tx.send(Ok(select_path(&path))).ok();
    }

    #[track_caller]
    pub(crate) fn simulate_prompt_answer(&self, response: &str) {
        let prompt = self
            .prompts
            .borrow_mut()
            .multiple_choice
            .pop_front()
            .expect("no pending multiple choice prompt");
        self.background_executor().set_waiting_hint(None);
        let Some(ix) = prompt.answers.iter().position(|a| a == response) else {
            panic!(
                "PROMPT: {}\n{:?}\n{:?}\nCannot respond with {}",
                prompt.msg, prompt.detail, prompt.answers, response
            )
        };
        prompt.tx.send(ix).ok();
    }

    pub(crate) fn has_pending_prompt(&self) -> bool {
        !self.prompts.borrow().multiple_choice.is_empty()
    }

    pub(crate) fn pending_prompt(&self) -> Option<(String, String)> {
        let prompts = self.prompts.borrow();
        let prompt = prompts.multiple_choice.front()?;
        Some((
            prompt.msg.clone(),
            prompt.detail.clone().unwrap_or_default(),
        ))
    }

    pub(crate) fn set_screen_capture_sources(&self, sources: Vec<TestScreenCaptureSource>) {
        *self.screen_capture_sources.borrow_mut() = sources;
    }

    pub(crate) fn prompt(
        &self,
        msg: &str,
        detail: Option<&str>,
        answers: &[&str],
    ) -> oneshot::Receiver<usize> {
        let (tx, rx) = oneshot::channel();
        let answers: Vec<String> = answers.iter().map(|&s| s.to_string()).collect();
        self.background_executor()
            .set_waiting_hint(Some(format!("PROMPT: {:?} {:?}", msg, detail)));
        self.prompts
            .borrow_mut()
            .multiple_choice
            .push_back(TestPrompt {
                msg: msg.to_string(),
                detail: detail.map(|s| s.to_string()),
                answers: answers.clone(),
                tx,
            });
        rx
    }

    pub(crate) fn set_active_window(&self, window: Option<TestWindow>) {
        let executor = self.foreground_executor().clone();
        let previous_window = self.active_window.borrow_mut().take();
        self.active_window.borrow_mut().clone_from(&window);

        executor
            .spawn(async move {
                if let Some(previous_window) = previous_window {
                    if let Some(window) = window.as_ref() {
                        if Rc::ptr_eq(&previous_window.0, &window.0) {
                            return;
                        }
                    }
                    previous_window.simulate_active_status_change(false);
                }
                if let Some(window) = window {
                    window.simulate_active_status_change(true);
                }
            })
            .detach();
    }

    pub(crate) fn did_prompt_for_new_path(&self) -> bool {
        !self.prompts.borrow().new_path.is_empty()
    }
}

impl Platform for TestPlatform {
    fn background_executor(&self) -> BackgroundExecutor {
        self.background_executor.clone()
    }

    fn foreground_executor(&self) -> ForegroundExecutor {
        self.foreground_executor.clone()
    }

    fn text_system(&self) -> Arc<dyn PlatformTextSystem> {
        self.text_system.clone()
    }

    fn keyboard_layout(&self) -> String {
        "zed.keyboard.example".to_string()
    }

    fn on_keyboard_layout_change(&self, _: Box<dyn FnMut()>) {}

    fn run(&self, _on_finish_launching: Box<dyn FnOnce()>) {
        unimplemented!()
    }

    fn quit(&self) {}

    fn restart(&self, _: Option<PathBuf>) {
        unimplemented!()
    }

    fn activate(&self, _ignoring_other_apps: bool) {
        //
    }

    fn hide(&self) {
        unimplemented!()
    }

    fn hide_other_apps(&self) {
        unimplemented!()
    }

    fn unhide_other_apps(&self) {
        unimplemented!()
    }

    fn displays(&self) -> Vec<std::rc::Rc<dyn crate::PlatformDisplay>> {
        vec![self.active_display.clone()]
    }

    fn primary_display(&self) -> Option<std::rc::Rc<dyn crate::PlatformDisplay>> {
        Some(self.active_display.clone())
    }

    fn is_screen_capture_supported(&self) -> bool {
        true
    }

    fn screen_capture_sources(
        &self,
    ) -> oneshot::Receiver<Result<Vec<Box<dyn ScreenCaptureSource>>>> {
        let (mut tx, rx) = oneshot::channel();
        tx.send(Ok(self
            .screen_capture_sources
            .borrow()
            .iter()
            .map(|source| Box::new(source.clone()) as Box<dyn ScreenCaptureSource>)
            .collect()))
            .ok();
        rx
    }

    fn active_window(&self) -> Option<crate::AnyWindowHandle> {
        self.active_window
            .borrow()
            .as_ref()
            .map(|window| window.0.lock().handle)
    }

    fn open_window(
        &self,
        handle: AnyWindowHandle,
        params: WindowParams,
    ) -> anyhow::Result<Box<dyn crate::PlatformWindow>> {
        let window = TestWindow::new(
            handle,
            params,
            self.weak.clone(),
            self.active_display.clone(),
        );
        Ok(Box::new(window))
    }

    fn window_appearance(&self) -> WindowAppearance {
        WindowAppearance::Light
    }

    fn open_url(&self, url: &str) {
        *self.opened_url.borrow_mut() = Some(url.to_string())
    }

    fn on_open_urls(&self, _callback: Box<dyn FnMut(Vec<String>)>) {
        unimplemented!()
    }

    fn prompt_for_paths(
        &self,
        _options: crate::PathPromptOptions,
    ) -> oneshot::Receiver<Result<Option<Vec<std::path::PathBuf>>>> {
        unimplemented!()
    }

    fn prompt_for_new_path(
        &self,
        directory: &std::path::Path,
    ) -> oneshot::Receiver<Result<Option<std::path::PathBuf>>> {
        let (tx, rx) = oneshot::channel();
        self.background_executor()
            .set_waiting_hint(Some(format!("PROMPT FOR PATH: {:?}", directory)));
        self.prompts
            .borrow_mut()
            .new_path
            .push_back((directory.to_path_buf(), tx));
        rx
    }

    fn can_select_mixed_files_and_dirs(&self) -> bool {
        true
    }

    fn reveal_path(&self, _path: &std::path::Path) {
        unimplemented!()
    }

    fn on_quit(&self, _callback: Box<dyn FnMut()>) {}

    fn on_reopen(&self, _callback: Box<dyn FnMut()>) {
        unimplemented!()
    }

    fn set_menus(&self, _menus: Vec<crate::Menu>, _keymap: &Keymap) {}
    fn set_dock_menu(&self, _menu: Vec<crate::MenuItem>, _keymap: &Keymap) {}

    fn add_recent_document(&self, _paths: &Path) {}

    fn on_app_menu_action(&self, _callback: Box<dyn FnMut(&dyn crate::Action)>) {}

    fn on_will_open_app_menu(&self, _callback: Box<dyn FnMut()>) {}

    fn on_validate_app_menu_command(&self, _callback: Box<dyn FnMut(&dyn crate::Action) -> bool>) {}

    fn app_path(&self) -> Result<std::path::PathBuf> {
        unimplemented!()
    }

    fn path_for_auxiliary_executable(&self, _name: &str) -> Result<std::path::PathBuf> {
        unimplemented!()
    }

    fn set_cursor_style(&self, style: crate::CursorStyle) {
        *self.active_cursor.lock() = style;
    }

    fn should_auto_hide_scrollbars(&self) -> bool {
        false
    }

    #[cfg(any(target_os = "linux", target_os = "freebsd"))]
    fn write_to_primary(&self, item: ClipboardItem) {
        *self.current_primary_item.lock() = Some(item);
    }

    fn write_to_clipboard(&self, item: ClipboardItem) {
        *self.current_clipboard_item.lock() = Some(item);
    }

    #[cfg(any(target_os = "linux", target_os = "freebsd"))]
    fn read_from_primary(&self) -> Option<ClipboardItem> {
        self.current_primary_item.lock().clone()
    }

    fn read_from_clipboard(&self) -> Option<ClipboardItem> {
        self.current_clipboard_item.lock().clone()
    }

    fn write_credentials(&self, _url: &str, _username: &str, _password: &[u8]) -> Task<Result<()>> {
        Task::ready(Ok(()))
    }

    fn read_credentials(&self, _url: &str) -> Task<Result<Option<(String, Vec<u8>)>>> {
        Task::ready(Ok(None))
    }

    fn delete_credentials(&self, _url: &str) -> Task<Result<()>> {
        Task::ready(Ok(()))
    }

    fn register_url_scheme(&self, _: &str) -> Task<anyhow::Result<()>> {
        unimplemented!()
    }

    fn open_with_system(&self, _path: &Path) {
        unimplemented!()
    }
}

impl TestScreenCaptureSource {
    /// Create a fake screen capture source, for testing.
    pub fn new() -> Self {
        Self {}
    }
}

#[cfg(target_os = "windows")]
impl Drop for TestPlatform {
    fn drop(&mut self) {
        unsafe {
            std::mem::ManuallyDrop::drop(&mut self.bitmap_factory);
            windows::Win32::System::Ole::OleUninitialize();
        }
    }
}<|MERGE_RESOLUTION|>--- conflicted
+++ resolved
@@ -1,14 +1,7 @@
 use crate::{
-<<<<<<< HEAD
-    size, AnyWindowHandle, BackgroundExecutor, ClipboardItem, CursorStyle, DevicePixels,
-    ForegroundExecutor, Keymap, Platform, PlatformDisplay, PlatformTextSystem, ScreenCaptureFrame,
-    ScreenCaptureSource, ScreenCaptureStream, Size, Task, TestDisplay, TestWindow,
-    WindowAppearance, WindowParams,
-=======
     AnyWindowHandle, BackgroundExecutor, ClipboardItem, CursorStyle, ForegroundExecutor, Keymap,
     Platform, PlatformDisplay, PlatformTextSystem, ScreenCaptureFrame, ScreenCaptureSource,
     ScreenCaptureStream, Task, TestDisplay, TestWindow, WindowAppearance, WindowParams, px, size,
->>>>>>> 8f0bacdd
 };
 use anyhow::Result;
 use collections::VecDeque;
