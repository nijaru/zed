use agent::{RequestKind, ThreadEvent, ThreadStore};
use anyhow::{Context as _, Result, anyhow};
use assistant_tool::ToolWorkingSet;
use client::proto::LspWorkProgress;
use collections::HashMap;
use dap::DapRegistry;
use futures::channel::mpsc;
use futures::{FutureExt, StreamExt as _, select_biased};
use gpui::{App, AppContext as _, AsyncApp, Entity, Task};
use handlebars::Handlebars;
use language::{DiagnosticSeverity, OffsetRangeExt};
use language_model::{
    LanguageModel, LanguageModelRequest, LanguageModelRequestMessage, MessageContent, Role,
    StopReason, TokenUsage,
};
use project::{LspStore, Project, ProjectPath};
use serde::{Deserialize, Serialize};
use std::fmt::Write as _;
use std::fs::File;
use std::io::Write as _;
use std::sync::{Arc, Mutex};
use std::time::Duration;
use std::{
    fs,
    path::{Path, PathBuf},
};
use unindent::Unindent as _;
use util::ResultExt as _;
use util::command::new_smol_command;
use util::serde::default_true;

use crate::AgentAppState;

pub const EXAMPLES_DIR: &str = "./crates/eval/examples";
pub const REPOS_DIR: &str = "./crates/eval/repos";
pub const WORKTREES_DIR: &str = "./crates/eval/worktrees";

const THREAD_EVENT_TIMEOUT: Duration = Duration::from_secs(60 * 2);

#[derive(Clone, Debug, Deserialize)]
pub struct ExampleBase {
    pub url: String,
    pub revision: String,
    pub language_extension: Option<String>,
    pub insert_id: Option<String>,
    #[serde(default = "default_true")]
    pub require_lsp: bool,
}

#[derive(Clone, Debug)]
pub struct Example {
    pub name: String,
    /// Content of `base.toml`
    pub base: ExampleBase,
    /// Content of `prompt.md`
    pub prompt: String,
    /// Content of `criteria.md`
    pub criteria: String,
    /// Markdown log file to append to
    pub log_file: Arc<Mutex<File>>,
    /// Path to markdown log file
    pub log_file_path: PathBuf,
}

#[derive(Debug, Serialize, Deserialize, Clone)]
pub struct RunOutput {
    pub repository_diff: String,
    pub diagnostics: String,
    pub response_count: usize,
    pub token_usage: TokenUsage,
    pub tool_use_counts: HashMap<Arc<str>, u32>,
}

#[derive(Debug, Clone, Serialize, Deserialize)]
pub struct JudgeInput {
    pub repository_diff: String,
    pub criteria: String,
}

#[derive(Debug, Clone, Serialize, Deserialize)]
pub struct JudgeOutput {
    pub analysis: String,
    pub score: u32,
}

impl Example {
    /// Load an example from a directory containing base.toml, prompt.md, and criteria.md
    pub fn load_from_directory(dir_path: &Path, run_dir: &Path) -> Result<Self> {
        let name = dir_path.file_name().unwrap().to_string_lossy().to_string();
        let base_path = dir_path.join("base.toml");
        let prompt_path = dir_path.join("prompt.md");
        let criteria_path = dir_path.join("criteria.md");

        let log_file_path = run_dir.join(format!(
            "{}.md",
            dir_path.file_name().unwrap().to_str().unwrap()
        ));
        let log_file = Arc::new(Mutex::new(File::create(&log_file_path).unwrap()));
        println!("{}> Logging to {:?}", name, log_file_path);

        Ok(Example {
            name,
            base: toml::from_str(&fs::read_to_string(&base_path)?)?,
            prompt: fs::read_to_string(prompt_path.clone())?,
            criteria: fs::read_to_string(criteria_path.clone())?,
            log_file,
            log_file_path,
        })
    }

    pub fn worktree_path(&self) -> PathBuf {
        Path::new(WORKTREES_DIR)
            .canonicalize()
            .context(format!("No such directory {WORKTREES_DIR}"))
            .unwrap()
            .join(&self.name)
    }

    /// Set up the example by checking out the specified Git revision
    pub async fn setup(&self) -> Result<()> {
        let repo_path = repo_path_for_url(&self.base.url);

        println!("{}> Fetching", self.name);

        run_git(
            &repo_path,
            &["fetch", "--depth", "1", "origin", &self.base.revision],
        )
        .await?;

        let worktree_path = self.worktree_path();

        if worktree_path.is_dir() {
            println!("{}> Resetting existing worktree", self.name);

            // TODO: consider including "-x" to remove ignored files. The downside of this is that
            // it will also remove build artifacts, and so prevent incremental reuse there.
            run_git(&worktree_path, &["clean", "--force", "-d"]).await?;
            run_git(&worktree_path, &["reset", "--hard", "HEAD"]).await?;
            run_git(&worktree_path, &["checkout", &self.base.revision]).await?;
        } else {
            println!("{}> Creating worktree", self.name);

            let worktree_path_string = worktree_path.to_string_lossy().to_string();

            run_git(
                &repo_path,
                &[
                    "worktree",
                    "add",
                    "-f",
                    &worktree_path_string,
                    &self.base.revision,
                ],
            )
            .await?;
        }

        Ok(())
    }

    pub fn run(
        &self,
        model: Arc<dyn LanguageModel>,
        app_state: Arc<AgentAppState>,
        cx: &mut App,
    ) -> Task<Result<RunOutput>> {
        let project = Project::local(
            app_state.client.clone(),
            app_state.node_runtime.clone(),
            app_state.user_store.clone(),
            app_state.languages.clone(),
            Arc::new(DapRegistry::default()),
            app_state.fs.clone(),
            None,
            cx,
        );

        let worktree_path = self.worktree_path();
        let worktree = project.update(cx, |project, cx| {
            project.create_worktree(&worktree_path, true, cx)
        });

        let tools = cx.new(|_| ToolWorkingSet::default());
        let thread_store =
            ThreadStore::load(project.clone(), tools, app_state.prompt_builder.clone(), cx);
        let this = self.clone();

        cx.spawn(async move |cx| {
            let worktree = worktree.await?;

            // Wait for worktree scan to finish before choosing a file to open.
            worktree
                .update(cx, |worktree, _cx| {
                    worktree.as_local().unwrap().scan_complete()
                })?
                .await;

            let lsp_open_handle_and_store = if this.base.require_lsp {
                let language_extension = this.base.language_extension.as_deref().context(
                    "language_extension field is required in base.toml when `require_lsp == true`",
                )?;

                // Open a file that matches the language to cause LSP to start.
                let language_file = worktree.read_with(cx, |worktree, _cx| {
                    worktree
                        .files(false, 0)
                        .find_map(|e| {
                            if e.path.clone().extension().and_then(|ext| ext.to_str())
                                == Some(language_extension)
                            {
                                Some(ProjectPath {
                                    worktree_id: worktree.id(),
                                    path: e.path.clone(),
                                })
                            } else {
                                None
                            }
                        })
                        .context("Failed to find a file for example language")
                })??;

                let open_language_file_buffer_task = project.update(cx, |project, cx| {
                    project.open_buffer(language_file.clone(), cx)
                })?;

                let language_file_buffer = open_language_file_buffer_task.await?;

                let (lsp_open_handle, lsp_store) = project.update(cx, |project, cx| {
                    (
                        project.register_buffer_with_language_servers(&language_file_buffer, cx),
                        project.lsp_store().clone(),
                    )
                })?;

                // TODO: remove this once the diagnostics tool waits for new diagnostics
                cx.background_executor().timer(Duration::new(5, 0)).await;
                wait_for_lang_server(&lsp_store, this.name.clone(), cx).await?;

                lsp_store.update(cx, |lsp_store, cx| {
                    lsp_open_handle.update(cx, |buffer, cx| {
                        buffer.update(cx, |buffer, cx| {
                            let has_language_server = lsp_store
                                .language_servers_for_local_buffer(buffer, cx)
                                .next()
                                .is_some();
                            if has_language_server {
                                Ok(())
                            } else {
                                Err(anyhow!(
                                    "`{:?}` was opened to cause the language server to start, \
                                    but no language servers are registered for its buffer. \
                                    Set `require_lsp = false` in `base.toml` to skip this.",
                                    language_file
                                ))
                            }
                        })
                    })
                })??;

                Some((lsp_open_handle, lsp_store))
            } else {
                None
            };

            if std::env::var("ZED_EVAL_SETUP_ONLY").is_ok() {
                return Err(anyhow!("Setup only mode"));
            }

            let thread_store = thread_store.await;
            let thread =
                thread_store.update(cx, |thread_store, cx| thread_store.create_thread(cx))?;

            {
                let mut log_file = this.log_file.lock().unwrap();
                writeln!(&mut log_file, "👤 USER:").log_err();
                writeln!(&mut log_file, "{}", this.prompt).log_err();
                writeln!(&mut log_file, "🤖 ASSISTANT:").log_err();
                log_file.flush().log_err();
            }

            let tool_use_counts: Arc<Mutex<HashMap<Arc<str>, u32>>> =
                Mutex::new(HashMap::default()).into();

            let (thread_event_tx, mut thread_event_rx) = mpsc::unbounded();

            let subscription = cx.subscribe(&thread, move |_thread, event: &ThreadEvent, _cx| {
                thread_event_tx.unbounded_send(event.clone()).log_err();
            });

            let event_handler_task = cx.spawn({
                let log_file = this.log_file.clone();
                let name = this.name.clone();
                let tool_use_counts = tool_use_counts.clone();
                let thread = thread.downgrade();
                async move |cx| {
                    loop {
                        let event = select_biased! {
                            event = thread_event_rx.next() => event,
                            _ = cx.background_executor().timer(THREAD_EVENT_TIMEOUT).fuse() => {
                                return Err(anyhow!("Agentic loop stalled - waited {:?} without any events", THREAD_EVENT_TIMEOUT));
                            }
                        };
                        let Some(event) = event else {
                            return Err(anyhow!("ThreadEvent channel ended early"));
                        };

                        let mut log_file = log_file.lock().unwrap();

                        match event {
                            ThreadEvent::Stopped(reason) => match reason {
                                Ok(StopReason::EndTurn) => {
                                    return Ok(());
                                }
                                Ok(StopReason::MaxTokens) => {
                                    return Err(anyhow!("Exceeded maximum tokens"));
                                }
                                Ok(StopReason::ToolUse) => {}
                                Err(error) => {
                                    return Err(anyhow!(error.clone()));
                                }
                            },
                            ThreadEvent::ShowError(thread_error) => {
                                break Err(anyhow!(thread_error.clone()));
                            }
                            ThreadEvent::StreamedAssistantText(_, chunk) => {
                                write!(&mut log_file, "{}", chunk).log_err();
                            }
                            ThreadEvent::StreamedAssistantThinking(_, chunk) => {
                                write!(&mut log_file, "{}", chunk).log_err();
                            }
                            ThreadEvent::UsePendingTools { tool_uses } => {
                                writeln!(&mut log_file, "\n\nUSING TOOLS:").log_err();
                                for tool_use in tool_uses {
                                    writeln!(&mut log_file, "{}: {}", tool_use.name, tool_use.input)
                                        .log_err();
                                }
                            }
<<<<<<< HEAD
                            if let Some(tool_result) = thread.read(cx).output_for_tool(tool_use_id)
                            {
                                println!("\n{}\n", tool_result);
=======
                            ThreadEvent::ToolFinished {
                                tool_use_id,
                                pending_tool_use,
                                ..
                            } => {
                                if let Some(tool_use) = pending_tool_use {
                                    let message = format!("TOOL FINISHED: {}", tool_use.name);
                                    println!("{name}> {message}");
                                    writeln!(&mut log_file, "\n{}", message).log_err();
                                }
                                thread.update(cx, |thread, _cx| {
                                    if let Some(tool_result) = thread.tool_result(&tool_use_id) {
                                        writeln!(&mut log_file, "\n{}\n", tool_result.content).log_err();
                                        let mut tool_use_counts = tool_use_counts.lock().unwrap();
                                        *tool_use_counts
                                            .entry(tool_result.tool_name.clone())
                                            .or_insert(0) += 1;
                                    }
                                })?;
>>>>>>> 2b89b97c
                            }
                            _ => {}
                        }

                        log_file.flush().log_err();
                    }
                }
            });

            thread.update(cx, |thread, cx| {
                let context = vec![];
                thread.insert_user_message(this.prompt.clone(), context, None, cx);
                thread.send_to_model(model, RequestKind::Chat, cx);
            })?;

            event_handler_task.await?;

            if let Some((_, lsp_store)) = lsp_open_handle_and_store.as_ref() {
                wait_for_lang_server(lsp_store, this.name.clone(), cx).await?;
            }

            let repository_diff = this.repository_diff().await?;
            let diagnostics = cx
                .update(move |cx| {
                    cx.spawn(async move |cx| query_lsp_diagnostics(project, cx).await)
                })?
                .await?;

            drop(subscription);
            drop(lsp_open_handle_and_store);

            thread.update(cx, |thread, _cx| {
                let response_count = thread
                    .messages()
                    .filter(|message| message.role == language_model::Role::Assistant)
                    .count();
                RunOutput {
                    repository_diff,
                    diagnostics,
                    response_count,
                    token_usage: thread.cumulative_token_usage(),
                    tool_use_counts: tool_use_counts.lock().unwrap().clone(),
                }
            })
        })
    }

    pub async fn judge(
        &self,
        model: Arc<dyn LanguageModel>,
        repository_diff: String,
        cx: &AsyncApp,
    ) -> Result<JudgeOutput> {
        let judge_prompt = include_str!("judge_prompt.hbs");
        let judge_prompt_name = "judge_prompt";
        let mut handlebars = Handlebars::new();
        handlebars.register_template_string(judge_prompt_name, judge_prompt)?;
        let prompt = handlebars.render(
            judge_prompt_name,
            &JudgeInput {
                repository_diff,
                criteria: self.criteria.clone(),
            },
        )?;

        let request = LanguageModelRequest {
            messages: vec![LanguageModelRequestMessage {
                role: Role::User,
                content: vec![MessageContent::Text(prompt)],
                cache: false,
            }],
            temperature: None,
            tools: Vec::new(),
            stop: Vec::new(),
        };

        let response = send_language_model_request(model, request, cx).await?;

        let mut log_file = self.log_file.lock().unwrap();

        writeln!(&mut log_file, "\n\n").log_err();
        writeln!(&mut log_file, "========================================").log_err();
        writeln!(&mut log_file, "              JUDGE OUTPUT              ").log_err();
        writeln!(&mut log_file, "========================================").log_err();
        writeln!(&mut log_file, "\n{}", &response).log_err();

        parse_judge_output(&response)
    }

    pub async fn repository_diff(&self) -> Result<String> {
        let worktree_path = self.worktree_path();
        run_git(&worktree_path, &["add", "-N"]).await?;
        run_git(&worktree_path, &["diff"]).await
    }
}

fn wait_for_lang_server(
    lsp_store: &Entity<LspStore>,
    name: String,
    cx: &mut AsyncApp,
) -> Task<Result<()>> {
    if cx
        .update(|cx| !has_pending_lang_server_work(lsp_store, cx))
        .unwrap()
        || std::env::var("ZED_EVAL_SKIP_LS_WAIT").is_ok()
    {
        return Task::ready(anyhow::Ok(()));
    }

    println!("{}> ⏵ Waiting for language server", name);

    let (mut tx, mut rx) = mpsc::channel(1);

    let subscription =
        cx.subscribe(&lsp_store, {
            let name = name.clone();
            move |lsp_store, event, cx| {
                match event {
                    project::LspStoreEvent::LanguageServerUpdate {
                        message:
                            client::proto::update_language_server::Variant::WorkProgress(
                                LspWorkProgress {
                                    message: Some(message),
                                    ..
                                },
                            ),
                        ..
                    } => println!("{name}> ⟲ {message}"),
                    _ => {}
                }

                if !has_pending_lang_server_work(&lsp_store, cx) {
                    tx.try_send(()).ok();
                }
            }
        });

    cx.spawn(async move |cx| {
        let timeout = cx.background_executor().timer(Duration::new(60 * 5, 0));
        let result = futures::select! {
            _ = rx.next() => {
                println!("{}> ⚑ Language server idle", name);
                anyhow::Ok(())
            },
            _ = timeout.fuse() => {
                Err(anyhow!("LSP wait timed out after 5 minutes"))
            }
        };
        drop(subscription);
        result
    })
}

fn has_pending_lang_server_work(lsp_store: &Entity<LspStore>, cx: &App) -> bool {
    lsp_store
        .read(cx)
        .language_server_statuses()
        .any(|(_, status)| !status.pending_work.is_empty())
}

async fn query_lsp_diagnostics(project: Entity<Project>, cx: &mut AsyncApp) -> Result<String> {
    let paths_with_diagnostics = project.update(cx, |project, cx| {
        project
            .diagnostic_summaries(true, cx)
            .filter(|(_, _, summary)| summary.error_count > 0 || summary.warning_count > 0)
            .map(|(project_path, _, _)| project_path)
            .collect::<Vec<_>>()
    })?;

    let mut output = String::new();
    for project_path in paths_with_diagnostics {
        let buffer = project
            .update(cx, |project, cx| project.open_buffer(project_path, cx))?
            .await?;
        let snapshot = buffer.read_with(cx, |buffer, _cx| buffer.snapshot())?;

        for (_, group) in snapshot.diagnostic_groups(None) {
            let entry = &group.entries[group.primary_ix];
            let range = entry.range.to_point(&snapshot);
            let severity = match entry.diagnostic.severity {
                DiagnosticSeverity::ERROR => "error",
                DiagnosticSeverity::WARNING => "warning",
                _ => continue,
            };

            writeln!(
                output,
                "{} at line {}: {}",
                severity,
                range.start.row + 1,
                entry.diagnostic.message
            )?;
        }
    }
    anyhow::Ok(output)
}

fn parse_judge_output(response: &str) -> Result<JudgeOutput> {
    let analysis = get_tag("analysis", response)?.to_string();
    let score = get_tag("score", response)?
        .parse()
        .context("error parsing score")?;

    Ok(JudgeOutput { analysis, score })
}

fn get_tag(name: &'static str, response: &str) -> Result<String> {
    let start_tag = format!("<{}>", name);
    let end_tag = format!("</{}>", name);

    let start_ix = response
        .find(&start_tag)
        .context(format!("{} start tag not found", name))?;
    let content_start_ix = start_ix + start_tag.len();

    let end_ix = content_start_ix
        + response[content_start_ix..]
            .find(&end_tag)
            .context(format!("{} end tag not found", name))?;

    let content = response[content_start_ix..end_ix].trim().unindent();

    anyhow::Ok(content)
}

pub fn repo_path_for_url(repo_url: &str) -> PathBuf {
    let repo_name = repo_url
        .trim_start_matches("https://")
        .replace(|c: char| !c.is_alphanumeric(), "-");
    Path::new(REPOS_DIR)
        .canonicalize()
        .context(format!("No such directory {REPOS_DIR}"))
        .unwrap()
        .join(repo_name)
}

pub async fn run_git(repo_path: &Path, args: &[&str]) -> Result<String> {
    let output = new_smol_command("git")
        .current_dir(repo_path)
        .args(args)
        .output()
        .await?;

    if output.status.success() {
        Ok(String::from_utf8(output.stdout)?.trim().to_string())
    } else {
        Err(anyhow!(
            "`git {}` within `{}` failed with status: {}\nstderr:\n{}\nstdout:\n{}",
            args.join(" "),
            repo_path.display(),
            output.status,
            String::from_utf8_lossy(&output.stderr),
            String::from_utf8_lossy(&output.stdout),
        ))
    }
}

pub async fn send_language_model_request(
    model: Arc<dyn LanguageModel>,
    request: LanguageModelRequest,
    cx: &AsyncApp,
) -> anyhow::Result<String> {
    match model.stream_completion_text(request, &cx).await {
        Ok(mut stream) => {
            let mut full_response = String::new();
            while let Some(chunk_result) = stream.stream.next().await {
                match chunk_result {
                    Ok(chunk_str) => {
                        print!("{}", &chunk_str);
                        full_response.push_str(&chunk_str);
                    }
                    Err(err) => {
                        return Err(anyhow!(
                            "Error receiving response from language model: {err}"
                        ));
                    }
                }
            }
            Ok(full_response)
        }
        Err(err) => Err(anyhow!(
            "Failed to get response from language model. Error was: {err}"
        )),
    }
}

#[cfg(test)]
mod test {
    use super::*;

    #[test]
    fn test_parse_judge_output() {
        let response = r#"
            <analysis>The model did a good job but there were still compilations errors.</analysis>
            <score>3</score>
        "#
        .unindent();

        let output = parse_judge_output(&response).unwrap();
        assert_eq!(
            output.analysis,
            "The model did a good job but there were still compilations errors."
        );
        assert_eq!(output.score, 3);

        let response = r#"
            Text around ignored

            <analysis>
                Failed to compile:
                - Error 1
                - Error 2
            </analysis>

            <score>1</score>
        "#
        .unindent();

        let output = parse_judge_output(&response).unwrap();
        assert_eq!(output.analysis, "Failed to compile:\n- Error 1\n- Error 2");
        assert_eq!(output.score, 1);
    }
}<|MERGE_RESOLUTION|>--- conflicted
+++ resolved
@@ -336,11 +336,6 @@
                                         .log_err();
                                 }
                             }
-<<<<<<< HEAD
-                            if let Some(tool_result) = thread.read(cx).output_for_tool(tool_use_id)
-                            {
-                                println!("\n{}\n", tool_result);
-=======
                             ThreadEvent::ToolFinished {
                                 tool_use_id,
                                 pending_tool_use,
@@ -360,11 +355,9 @@
                                             .or_insert(0) += 1;
                                     }
                                 })?;
->>>>>>> 2b89b97c
                             }
                             _ => {}
                         }
-
                         log_file.flush().log_err();
                     }
                 }
