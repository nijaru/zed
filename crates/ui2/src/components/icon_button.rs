use std::sync::Arc;

<<<<<<< HEAD
use gpui::{rems, MouseButton, VisualContext};
=======
use gpui::MouseButton;
>>>>>>> 6b366c10

use crate::{h_stack, prelude::*, TextTooltip};
use crate::{ClickHandler, Icon, IconColor, IconElement};

struct IconButtonHandlers<V: 'static> {
    click: Option<ClickHandler<V>>,
}

impl<V: 'static> Default for IconButtonHandlers<V> {
    fn default() -> Self {
        Self { click: None }
    }
}

#[derive(Component)]
pub struct IconButton<V: 'static> {
    id: ElementId,
    icon: Icon,
    color: IconColor,
    variant: ButtonVariant,
    state: InteractionState,
    tooltip: Option<SharedString>,
    handlers: IconButtonHandlers<V>,
}

impl<V: 'static> IconButton<V> {
    pub fn new(id: impl Into<ElementId>, icon: Icon) -> Self {
        Self {
            id: id.into(),
            icon,
            color: IconColor::default(),
            variant: ButtonVariant::default(),
            state: InteractionState::default(),
            tooltip: None,
            handlers: IconButtonHandlers::default(),
        }
    }

    pub fn icon(mut self, icon: Icon) -> Self {
        self.icon = icon;
        self
    }

    pub fn color(mut self, color: IconColor) -> Self {
        self.color = color;
        self
    }

    pub fn variant(mut self, variant: ButtonVariant) -> Self {
        self.variant = variant;
        self
    }

    pub fn state(mut self, state: InteractionState) -> Self {
        self.state = state;
        self
    }

    pub fn tooltip(mut self, tooltip: impl Into<SharedString>) -> Self {
        self.tooltip = Some(tooltip.into());
        self
    }

    pub fn on_click(
        mut self,
        handler: impl 'static + Fn(&mut V, &mut ViewContext<V>) + Send + Sync,
    ) -> Self {
        self.handlers.click = Some(Arc::new(handler));
        self
    }

    fn render(self, _view: &mut V, cx: &mut ViewContext<V>) -> impl Component<V> {
        let icon_color = match (self.state, self.color) {
            (InteractionState::Disabled, _) => IconColor::Disabled,
            _ => self.color,
        };

        let (bg_color, bg_hover_color, bg_active_color) = match self.variant {
            ButtonVariant::Filled => (
                cx.theme().colors().element_background,
                cx.theme().colors().element_hover,
                cx.theme().colors().element_active,
            ),
            ButtonVariant::Ghost => (
                cx.theme().colors().ghost_element_background,
                cx.theme().colors().ghost_element_hover,
                cx.theme().colors().ghost_element_active,
            ),
        };

        let mut button = h_stack()
            .id(self.id.clone())
            .justify_center()
            .rounded_md()
            .p_1()
            .bg(bg_color)
            .hover(|style| style.bg(bg_hover_color))
            .active(|style| style.bg(bg_active_color))
            .child(IconElement::new(self.icon).color(icon_color));

        if let Some(click_handler) = self.handlers.click.clone() {
            button = button.on_mouse_down(MouseButton::Left, move |state, event, cx| {
                cx.stop_propagation();
                click_handler(state, cx);
            });
        }

        if let Some(tooltip) = self.tooltip.clone() {
            button =
                button.tooltip(move |_, cx| cx.build_view(|cx| TextTooltip::new(tooltip.clone())));
        }

        button
    }
}<|MERGE_RESOLUTION|>--- conflicted
+++ resolved
@@ -1,13 +1,6 @@
+use crate::{h_stack, prelude::*, ClickHandler, Icon, IconColor, IconElement, TextTooltip};
+use gpui::{MouseButton, VisualContext};
 use std::sync::Arc;
-
-<<<<<<< HEAD
-use gpui::{rems, MouseButton, VisualContext};
-=======
-use gpui::MouseButton;
->>>>>>> 6b366c10
-
-use crate::{h_stack, prelude::*, TextTooltip};
-use crate::{ClickHandler, Icon, IconColor, IconElement};
 
 struct IconButtonHandlers<V: 'static> {
     click: Option<ClickHandler<V>>,
