pub mod mappings;

pub use alacritty_terminal;

mod pty_info;
pub mod terminal_settings;

use alacritty_terminal::{
    Term,
    event::{Event as AlacTermEvent, EventListener, Notify, WindowSize},
    event_loop::{EventLoop, Msg, Notifier},
    grid::{Dimensions, Grid, Row, Scroll as AlacScroll},
    index::{Boundary, Column, Direction as AlacDirection, Line, Point as AlacPoint},
    selection::{Selection, SelectionRange, SelectionType},
    sync::FairMutex,
    term::{
        Config, RenderableCursor, TermMode,
        cell::{Cell, Flags},
        search::{Match, RegexIter, RegexSearch},
    },
    tty::{self},
    vi_mode::{ViModeCursor, ViMotion},
    vte::ansi::{
        ClearMode, CursorStyle as AlacCursorStyle, Handler, NamedPrivateMode, PrivateMode,
    },
};
use anyhow::{Result, bail};

use futures::{
    FutureExt,
    channel::mpsc::{UnboundedReceiver, UnboundedSender, unbounded},
};

use mappings::mouse::{
    alt_scroll, grid_point, grid_point_and_side, mouse_button_report, mouse_moved_report,
    scroll_report,
};

use collections::{HashMap, VecDeque};
use futures::StreamExt;
use pty_info::PtyProcessInfo;
use regex::Regex;
use serde::{Deserialize, Serialize};
use settings::Settings;
use smol::channel::{Receiver, Sender};
use task::{HideStrategy, Shell, TaskId};
use terminal_settings::{AlternateScroll, CursorShape, TerminalSettings};
use theme::{ActiveTheme, Theme};
use util::{ResultExt, paths::home_dir, truncate_and_trailoff};

use std::{
    cmp::{self, min},
    fmt::Display,
    ops::{Deref, Index, RangeInclusive},
    path::PathBuf,
    process::ExitStatus,
    sync::{Arc, LazyLock},
    time::Duration,
};
use thiserror::Error;

use gpui::{
    AnyWindowHandle, App, AppContext as _, Bounds, ClipboardItem, Context, EventEmitter, Hsla,
    Keystroke, Modifiers, MouseButton, MouseDownEvent, MouseMoveEvent, MouseUpEvent, Pixels, Point,
    Rgba, ScrollWheelEvent, SharedString, Size, Task, TouchPhase, Window, actions, black, px,
};

use crate::mappings::{colors::to_alac_rgb, keys::to_esc_str};

actions!(
    terminal,
    [
        Clear,
        Copy,
        Paste,
        ShowCharacterPalette,
        SearchTest,
        ScrollLineUp,
        ScrollLineDown,
        ScrollPageUp,
        ScrollPageDown,
        ScrollToTop,
        ScrollToBottom,
        ToggleViMode,
    ]
);

///Scrolling is unbearably sluggish by default. Alacritty supports a configurable
///Scroll multiplier that is set to 3 by default. This will be removed when I
///Implement scroll bars.
#[cfg(target_os = "macos")]
const SCROLL_MULTIPLIER: f32 = 4.;
#[cfg(not(target_os = "macos"))]
const SCROLL_MULTIPLIER: f32 = 1.;
const MAX_SEARCH_LINES: usize = 100;
const DEBUG_TERMINAL_WIDTH: Pixels = px(500.);
const DEBUG_TERMINAL_HEIGHT: Pixels = px(30.);
const DEBUG_CELL_WIDTH: Pixels = px(5.);
const DEBUG_LINE_HEIGHT: Pixels = px(5.);

///Upward flowing events, for changing the title and such
#[derive(Clone, Debug)]
pub enum Event {
    TitleChanged,
    BreadcrumbsChanged,
    CloseTerminal,
    Bell,
    Wakeup,
    BlinkChanged(bool),
    SelectionsChanged,
    NewNavigationTarget(Option<MaybeNavigationTarget>),
    Open(MaybeNavigationTarget),
}

#[derive(Clone, Debug)]
pub struct PathLikeTarget {
    /// File system path, absolute or relative, existing or not.
    /// Might have line and column number(s) attached as `file.rs:1:23`
    pub maybe_path: String,
    /// Current working directory of the terminal
    pub terminal_dir: Option<PathBuf>,
}

/// A string inside terminal, potentially useful as a URI that can be opened.
#[derive(Clone, Debug)]
pub enum MaybeNavigationTarget {
    /// HTTP, git, etc. string determined by the `URL_REGEX` regex.
    Url(String),
    /// File system path, absolute or relative, existing or not.
    /// Might have line and column number(s) attached as `file.rs:1:23`
    PathLike(PathLikeTarget),
}

#[derive(Clone)]
enum InternalEvent {
    Resize(TerminalBounds),
    Clear,
    // FocusNextMatch,
    Scroll(AlacScroll),
    ScrollToAlacPoint(AlacPoint),
    SetSelection(Option<(Selection, AlacPoint)>),
    UpdateSelection(Point<Pixels>),
    // Adjusted mouse position, should open
    FindHyperlink(Point<Pixels>, bool),
    Copy,
    // Vi mode events
    ToggleViMode,
    ViMotion(ViMotion),
}

///A translation struct for Alacritty to communicate with us from their event loop
#[derive(Clone)]
pub struct ZedListener(pub UnboundedSender<AlacTermEvent>);

impl EventListener for ZedListener {
    fn send_event(&self, event: AlacTermEvent) {
        self.0.unbounded_send(event).ok();
    }
}

pub fn init(cx: &mut App) {
    TerminalSettings::register(cx);
}

#[derive(Clone, Copy, Debug, PartialEq, Eq, Serialize, Deserialize)]
pub struct TerminalBounds {
    pub cell_width: Pixels,
    pub line_height: Pixels,
    pub bounds: Bounds<Pixels>,
}

impl TerminalBounds {
    pub fn new(line_height: Pixels, cell_width: Pixels, bounds: Bounds<Pixels>) -> Self {
        TerminalBounds {
            cell_width,
            line_height,
            bounds,
        }
    }

    pub fn num_lines(&self) -> usize {
        (self.bounds.size.height / self.line_height).floor() as usize
    }

    pub fn num_columns(&self) -> usize {
        (self.bounds.size.width / self.cell_width).floor() as usize
    }

    pub fn height(&self) -> Pixels {
        self.bounds.size.height
    }

    pub fn width(&self) -> Pixels {
        self.bounds.size.width
    }

    pub fn cell_width(&self) -> Pixels {
        self.cell_width
    }

    pub fn line_height(&self) -> Pixels {
        self.line_height
    }
}

impl Default for TerminalBounds {
    fn default() -> Self {
        TerminalBounds::new(
            DEBUG_LINE_HEIGHT,
            DEBUG_CELL_WIDTH,
            Bounds {
                origin: Point::default(),
                size: Size {
                    width: DEBUG_TERMINAL_WIDTH,
                    height: DEBUG_TERMINAL_HEIGHT,
                },
            },
        )
    }
}

impl From<TerminalBounds> for WindowSize {
    fn from(val: TerminalBounds) -> Self {
        WindowSize {
            num_lines: val.num_lines() as u16,
            num_cols: val.num_columns() as u16,
            cell_width: f32::from(val.cell_width()) as u16,
            cell_height: f32::from(val.line_height()) as u16,
        }
    }
}

impl Dimensions for TerminalBounds {
    /// Note: this is supposed to be for the back buffer's length,
    /// but we exclusively use it to resize the terminal, which does not
    /// use this method. We still have to implement it for the trait though,
    /// hence, this comment.
    fn total_lines(&self) -> usize {
        self.screen_lines()
    }

    fn screen_lines(&self) -> usize {
        self.num_lines()
    }

    fn columns(&self) -> usize {
        self.num_columns()
    }
}

#[derive(Error, Debug)]
pub struct TerminalError {
    pub directory: Option<PathBuf>,
    pub shell: Shell,
    pub source: std::io::Error,
}

impl TerminalError {
    pub fn fmt_directory(&self) -> String {
        self.directory
            .clone()
            .map(|path| {
                match path
                    .into_os_string()
                    .into_string()
                    .map_err(|os_str| format!("<non-utf8 path> {}", os_str.to_string_lossy()))
                {
                    Ok(s) => s,
                    Err(s) => s,
                }
            })
            .unwrap_or_else(|| {
                let default_dir =
                    dirs::home_dir().map(|buf| buf.into_os_string().to_string_lossy().to_string());
                match default_dir {
                    Some(dir) => format!("<none specified, using home directory> {}", dir),
                    None => "<none specified, could not find home directory>".to_string(),
                }
            })
    }

    pub fn fmt_shell(&self) -> String {
        match &self.shell {
            Shell::System => "<system defined shell>".to_string(),
            Shell::Program(s) => s.to_string(),
            Shell::WithArguments {
                program,
                args,
                title_override,
            } => {
                if let Some(title_override) = title_override {
                    format!("{} {} ({})", program, args.join(" "), title_override)
                } else {
                    format!("{} {}", program, args.join(" "))
                }
            }
        }
    }
}

impl Display for TerminalError {
    fn fmt(&self, f: &mut std::fmt::Formatter<'_>) -> std::fmt::Result {
        let dir_string: String = self.fmt_directory();
        let shell = self.fmt_shell();

        write!(
            f,
            "Working directory: {} Shell command: `{}`, IOError: {}",
            dir_string, shell, self.source
        )
    }
}

// https://github.com/alacritty/alacritty/blob/cb3a79dbf6472740daca8440d5166c1d4af5029e/extra/man/alacritty.5.scd?plain=1#L207-L213
const DEFAULT_SCROLL_HISTORY_LINES: usize = 10_000;
const MAX_SCROLL_HISTORY_LINES: usize = 100_000;
const URL_REGEX: &str = r#"(ipfs:|ipns:|magnet:|mailto:|gemini://|gopher://|https://|http://|news:|file://|git://|ssh:|ftp://)[^\u{0000}-\u{001F}\u{007F}-\u{009F}<>"\s{-}\^⟨⟩`]+"#;
// Optional suffix matches MSBuild diagnostic suffixes for path parsing in PathLikeWithPosition
// https://learn.microsoft.com/en-us/visualstudio/msbuild/msbuild-diagnostic-format-for-tasks
const WORD_REGEX: &str =
    r#"[\$\+\w.\[\]:/\\@\-~()]+(?:\((?:\d+|\d+,\d+)\))|[\$\+\w.\[\]:/\\@\-~()]+"#;
const PYTHON_FILE_LINE_REGEX: &str = r#"File "(?P<file>[^"]+)", line (?P<line>\d+)"#;

static PYTHON_FILE_LINE_MATCHER: LazyLock<Regex> =
    LazyLock::new(|| Regex::new(PYTHON_FILE_LINE_REGEX).unwrap());

fn python_extract_path_and_line(input: &str) -> Option<(&str, u32)> {
    if let Some(captures) = PYTHON_FILE_LINE_MATCHER.captures(input) {
        let path_part = captures.name("file")?.as_str();

        let line_number: u32 = captures.name("line")?.as_str().parse().ok()?;
        return Some((path_part, line_number));
    }
    None
}

pub struct TerminalBuilder {
    terminal: Terminal,
    events_rx: UnboundedReceiver<AlacTermEvent>,
}

impl TerminalBuilder {
    pub fn new(
        working_directory: Option<PathBuf>,
        python_venv_directory: Option<PathBuf>,
        task: Option<TaskState>,
        shell: Shell,
        mut env: HashMap<String, String>,
        cursor_shape: CursorShape,
        alternate_scroll: AlternateScroll,
        max_scroll_history_lines: Option<usize>,
        is_ssh_terminal: bool,
        window: AnyWindowHandle,
        completion_tx: Sender<Option<ExitStatus>>,
        debug_terminal: bool,
        cx: &App,
    ) -> Result<TerminalBuilder> {
        // If the parent environment doesn't have a locale set
        // (As is the case when launched from a .app on MacOS),
        // and the Project doesn't have a locale set, then
        // set a fallback for our child environment to use.
        if std::env::var("LANG").is_err() {
            env.entry("LANG".to_string())
                .or_insert_with(|| "en_US.UTF-8".to_string());
        }

        env.insert("ZED_TERM".to_string(), "true".to_string());
        env.insert("TERM_PROGRAM".to_string(), "zed".to_string());
        env.insert("TERM".to_string(), "xterm-256color".to_string());
        env.insert(
            "TERM_PROGRAM_VERSION".to_string(),
            release_channel::AppVersion::global(cx).to_string(),
        );

        let mut terminal_title_override = None;

        let pty_options = {
            let alac_shell = match shell.clone() {
                Shell::System => {
                    #[cfg(target_os = "windows")]
                    {
                        Some(alacritty_terminal::tty::Shell::new(
                            util::get_windows_system_shell(),
                            Vec::new(),
                        ))
                    }
                    #[cfg(not(target_os = "windows"))]
                    {
                        None
                    }
                }
                Shell::Program(program) => {
                    Some(alacritty_terminal::tty::Shell::new(program, Vec::new()))
                }
                Shell::WithArguments {
                    program,
                    args,
                    title_override,
                } => {
                    terminal_title_override = title_override;
                    Some(alacritty_terminal::tty::Shell::new(program, args))
                }
            };

            alacritty_terminal::tty::Options {
                shell: alac_shell,
                working_directory: working_directory
                    .clone()
                    .or_else(|| Some(home_dir().to_path_buf())),
                drain_on_exit: true,
                env: env.into_iter().collect(),
            }
        };

        // Setup Alacritty's env, which modifies the current process's environment
        alacritty_terminal::tty::setup_env();

        let default_cursor_style = AlacCursorStyle::from(cursor_shape);
        let scrolling_history = if task.is_some() {
            // Tasks like `cargo build --all` may produce a lot of output, ergo allow maximum scrolling.
            // After the task finishes, we do not allow appending to that terminal, so small tasks output should not
            // cause excessive memory usage over time.
            MAX_SCROLL_HISTORY_LINES
        } else {
            max_scroll_history_lines
                .unwrap_or(DEFAULT_SCROLL_HISTORY_LINES)
                .min(MAX_SCROLL_HISTORY_LINES)
        };
        let config = Config {
            scrolling_history,
            default_cursor_style,
            ..Config::default()
        };

        //Spawn a task so the Alacritty EventLoop can communicate with us
        //TODO: Remove with a bounded sender which can be dispatched on &self
        let (events_tx, events_rx) = unbounded();
        //Set up the terminal...
        let mut term = Term::new(
            config.clone(),
            &TerminalBounds::default(),
            ZedListener(events_tx.clone()),
        );

        //Alacritty defaults to alternate scrolling being on, so we just need to turn it off.
        if let AlternateScroll::Off = alternate_scroll {
            term.unset_private_mode(PrivateMode::Named(NamedPrivateMode::AlternateScroll));
        }

        let term = Arc::new(FairMutex::new(term));

        //Setup the pty...
        let pty = match tty::new(
            &pty_options,
            TerminalBounds::default().into(),
            window.window_id().as_u64(),
        ) {
            Ok(pty) => pty,
            Err(error) => {
                bail!(TerminalError {
                    directory: working_directory,
                    shell,
                    source: error,
                });
            }
        };

        let pty_info = PtyProcessInfo::new(&pty);

        //And connect them together
        let event_loop = EventLoop::new(
            term.clone(),
            ZedListener(events_tx.clone()),
            pty,
            pty_options.drain_on_exit,
            false,
        )?;

        //Kick things off
        let pty_tx = event_loop.channel();
        let _io_thread = event_loop.spawn(); // DANGER

        let terminal = Terminal {
            task,
            pty_tx: Notifier(pty_tx),
            completion_tx,
            term,
            term_config: config,
            title_override: terminal_title_override,
            events: VecDeque::with_capacity(10), //Should never get this high.
            last_content: Default::default(),
            last_mouse: None,
            matches: Vec::new(),
            selection_head: None,
            pty_info,
            breadcrumb_text: String::new(),
            scroll_px: px(0.),
            next_link_id: 0,
            selection_phase: SelectionPhase::Ended,
            // hovered_word: false,
            url_regex: RegexSearch::new(URL_REGEX).unwrap(),
            word_regex: RegexSearch::new(WORD_REGEX).unwrap(),
            python_file_line_regex: RegexSearch::new(PYTHON_FILE_LINE_REGEX).unwrap(),
            vi_mode_enabled: false,
            debug_terminal,
            is_ssh_terminal,
            python_venv_directory,
        };

        Ok(TerminalBuilder {
            terminal,
            events_rx,
        })
    }

    pub fn subscribe(mut self, cx: &Context<Terminal>) -> Terminal {
        //Event loop
        cx.spawn(async move |terminal, cx| {
            while let Some(event) = self.events_rx.next().await {
                terminal.update(cx, |terminal, cx| {
                    //Process the first event immediately for lowered latency
                    terminal.process_event(&event, cx);
                })?;

                'outer: loop {
                    let mut events = Vec::new();
                    let mut timer = cx
                        .background_executor()
                        .timer(Duration::from_millis(4))
                        .fuse();
                    let mut wakeup = false;
                    loop {
                        futures::select_biased! {
                            _ = timer => break,
                            event = self.events_rx.next() => {
                                if let Some(event) = event {
                                    if matches!(event, AlacTermEvent::Wakeup) {
                                        wakeup = true;
                                    } else {
                                        events.push(event);
                                    }

                                    if events.len() > 100 {
                                        break;
                                    }
                                } else {
                                    break;
                                }
                            },
                        }
                    }

                    if events.is_empty() && !wakeup {
                        smol::future::yield_now().await;
                        break 'outer;
                    }

                    terminal.update(cx, |this, cx| {
                        if wakeup {
                            this.process_event(&AlacTermEvent::Wakeup, cx);
                        }

                        for event in events {
                            this.process_event(&event, cx);
                        }
                    })?;
                    smol::future::yield_now().await;
                }
            }

            anyhow::Ok(())
        })
        .detach();

        self.terminal
    }
}

#[derive(Debug, Clone, Deserialize, Serialize)]
pub struct IndexedCell {
    pub point: AlacPoint,
    pub cell: Cell,
}

impl Deref for IndexedCell {
    type Target = Cell;

    #[inline]
    fn deref(&self) -> &Cell {
        &self.cell
    }
}

// TODO: Un-pub
#[derive(Clone)]
pub struct TerminalContent {
    pub cells: Vec<IndexedCell>,
    pub mode: TermMode,
    pub display_offset: usize,
    pub selection_text: Option<String>,
    pub selection: Option<SelectionRange>,
    pub cursor: RenderableCursor,
    pub cursor_char: char,
    pub terminal_bounds: TerminalBounds,
    pub last_hovered_word: Option<HoveredWord>,
}

#[derive(Clone)]
pub struct HoveredWord {
    pub word: String,
    pub word_match: RangeInclusive<AlacPoint>,
    pub id: usize,
}

impl Default for TerminalContent {
    fn default() -> Self {
        TerminalContent {
            cells: Default::default(),
            mode: Default::default(),
            display_offset: Default::default(),
            selection_text: Default::default(),
            selection: Default::default(),
            cursor: RenderableCursor {
                shape: alacritty_terminal::vte::ansi::CursorShape::Block,
                point: AlacPoint::new(Line(0), Column(0)),
            },
            cursor_char: Default::default(),
            terminal_bounds: Default::default(),
            last_hovered_word: None,
        }
    }
}

#[derive(PartialEq, Eq)]
pub enum SelectionPhase {
    Selecting,
    Ended,
}

pub struct Terminal {
    pty_tx: Notifier,
    completion_tx: Sender<Option<ExitStatus>>,
    term: Arc<FairMutex<Term<ZedListener>>>,
    term_config: Config,
    events: VecDeque<InternalEvent>,
    /// This is only used for mouse mode cell change detection
    last_mouse: Option<(AlacPoint, AlacDirection)>,
    pub matches: Vec<RangeInclusive<AlacPoint>>,
    pub last_content: TerminalContent,
    pub selection_head: Option<AlacPoint>,
    pub breadcrumb_text: String,
    pub pty_info: PtyProcessInfo,
    title_override: Option<SharedString>,
    pub python_venv_directory: Option<PathBuf>,
    scroll_px: Pixels,
    next_link_id: usize,
    selection_phase: SelectionPhase,
    url_regex: RegexSearch,
    word_regex: RegexSearch,
    python_file_line_regex: RegexSearch,
    task: Option<TaskState>,
    vi_mode_enabled: bool,
    debug_terminal: bool,
    is_ssh_terminal: bool,
}

pub struct TaskState {
    pub id: TaskId,
    pub full_label: String,
    pub label: String,
    pub command_label: String,
    pub status: TaskStatus,
    pub completion_rx: Receiver<Option<ExitStatus>>,
    pub hide: HideStrategy,
    pub show_summary: bool,
    pub show_command: bool,
    pub show_rerun: bool,
}

/// A status of the current terminal tab's task.
#[derive(Debug, Clone, Copy, PartialEq, Eq)]
pub enum TaskStatus {
    /// The task had been started, but got cancelled or somehow otherwise it did not
    /// report its exit code before the terminal event loop was shut down.
    Unknown,
    /// The task is started and running currently.
    Running,
    /// After the start, the task stopped running and reported its error code back.
    Completed { success: bool },
}

impl TaskStatus {
    fn register_terminal_exit(&mut self) {
        if self == &Self::Running {
            *self = Self::Unknown;
        }
    }

    fn register_task_exit(&mut self, error_code: i32) {
        *self = TaskStatus::Completed {
            success: error_code == 0,
        };
    }
}

impl Terminal {
    fn process_event(&mut self, event: &AlacTermEvent, cx: &mut Context<Self>) {
        match event {
            AlacTermEvent::Title(title) => {
                self.breadcrumb_text = title.to_string();
                cx.emit(Event::BreadcrumbsChanged);
            }
            AlacTermEvent::ResetTitle => {
                self.breadcrumb_text = String::new();
                cx.emit(Event::BreadcrumbsChanged);
            }
            AlacTermEvent::ClipboardStore(_, data) => {
                cx.write_to_clipboard(ClipboardItem::new_string(data.to_string()))
            }
            AlacTermEvent::ClipboardLoad(_, format) => {
                self.write_to_pty(
                    match &cx.read_from_clipboard().and_then(|item| item.text()) {
                        // The terminal only supports pasting strings, not images.
                        Some(text) => format(text),
                        _ => format(""),
                    },
                )
            }
            AlacTermEvent::PtyWrite(out) => self.write_to_pty(out.clone()),
            AlacTermEvent::TextAreaSizeRequest(format) => {
                self.write_to_pty(format(self.last_content.terminal_bounds.into()))
            }
            AlacTermEvent::CursorBlinkingChange => {
                let terminal = self.term.lock();
                let blinking = terminal.cursor_style().blinking;
                cx.emit(Event::BlinkChanged(blinking));
            }
            AlacTermEvent::Bell => {
                cx.emit(Event::Bell);
            }
            AlacTermEvent::Exit => self.register_task_finished(None, cx),
            AlacTermEvent::MouseCursorDirty => {
                //NOOP, Handled in render
            }
            AlacTermEvent::Wakeup => {
                cx.emit(Event::Wakeup);

                if self.pty_info.has_changed() {
                    cx.emit(Event::TitleChanged);
                }
            }
            AlacTermEvent::ColorRequest(index, format) => {
                // It's important that the color request is processed here to retain relative order
                // with other PTY writes. Otherwise applications might witness out-of-order
                // responses to requests. For example: An application sending `OSC 11 ; ? ST`
                // (color request) followed by `CSI c` (request device attributes) would receive
                // the response to `CSI c` first.
                // Instead of locking, we could store the colors in `self.last_content`. But then
                // we might respond with out of date value if a "set color" sequence is immediately
                // followed by a color request sequence.
                let color = self.term.lock().colors()[*index].unwrap_or_else(|| {
                    to_alac_rgb(get_color_at_index(*index, cx.theme().as_ref()))
                });
                self.write_to_pty(format(color));
            }
            AlacTermEvent::ChildExit(error_code) => {
                self.register_task_finished(Some(*error_code), cx);
            }
        }
    }

    pub fn selection_started(&self) -> bool {
        self.selection_phase == SelectionPhase::Selecting
    }

    fn process_terminal_event(
        &mut self,
        event: &InternalEvent,
        term: &mut Term<ZedListener>,
        window: &mut Window,
        cx: &mut Context<Self>,
    ) {
        match event {
            &InternalEvent::Resize(mut new_bounds) => {
                new_bounds.bounds.size.height =
                    cmp::max(new_bounds.line_height, new_bounds.height());
                new_bounds.bounds.size.width = cmp::max(new_bounds.cell_width, new_bounds.width());

                self.last_content.terminal_bounds = new_bounds;

                self.pty_tx.0.send(Msg::Resize(new_bounds.into())).ok();

                term.resize(new_bounds);
            }
            InternalEvent::Clear => {
                // Clear back buffer
                term.clear_screen(ClearMode::Saved);

                let cursor = term.grid().cursor.point;

                // Clear the lines above
                term.grid_mut().reset_region(..cursor.line);

                // Copy the current line up
                let line = term.grid()[cursor.line][..Column(term.grid().columns())]
                    .iter()
                    .cloned()
                    .enumerate()
                    .collect::<Vec<(usize, Cell)>>();

                for (i, cell) in line {
                    term.grid_mut()[Line(0)][Column(i)] = cell;
                }

                // Reset the cursor
                term.grid_mut().cursor.point =
                    AlacPoint::new(Line(0), term.grid_mut().cursor.point.column);
                let new_cursor = term.grid().cursor.point;

                // Clear the lines below the new cursor
                if (new_cursor.line.0 as usize) < term.screen_lines() - 1 {
                    term.grid_mut().reset_region((new_cursor.line + 1)..);
                }

                cx.emit(Event::Wakeup);
            }
            InternalEvent::Scroll(scroll) => {
                term.scroll_display(*scroll);
                self.refresh_hovered_word(window);

                if self.vi_mode_enabled {
                    match *scroll {
                        AlacScroll::Delta(delta) => {
                            term.vi_mode_cursor = term.vi_mode_cursor.scroll(&term, delta);
                        }
                        AlacScroll::PageUp => {
                            let lines = term.screen_lines() as i32;
                            term.vi_mode_cursor = term.vi_mode_cursor.scroll(&term, lines);
                        }
                        AlacScroll::PageDown => {
                            let lines = -(term.screen_lines() as i32);
                            term.vi_mode_cursor = term.vi_mode_cursor.scroll(&term, lines);
                        }
                        AlacScroll::Top => {
                            let point = AlacPoint::new(term.topmost_line(), Column(0));
                            term.vi_mode_cursor = ViModeCursor::new(point);
                        }
                        AlacScroll::Bottom => {
                            let point = AlacPoint::new(term.bottommost_line(), Column(0));
                            term.vi_mode_cursor = ViModeCursor::new(point);
                        }
                    }
                    if let Some(mut selection) = term.selection.take() {
                        let point = term.vi_mode_cursor.point;
                        selection.update(point, AlacDirection::Right);
                        term.selection = Some(selection);

                        #[cfg(any(target_os = "linux", target_os = "freebsd"))]
                        if let Some(selection_text) = term.selection_to_string() {
                            cx.write_to_primary(ClipboardItem::new_string(selection_text));
                        }

                        self.selection_head = Some(point);
                        cx.emit(Event::SelectionsChanged)
                    }
                }
            }
            InternalEvent::SetSelection(selection) => {
                term.selection = selection.as_ref().map(|(sel, _)| sel.clone());

                #[cfg(any(target_os = "linux", target_os = "freebsd"))]
                if let Some(selection_text) = term.selection_to_string() {
                    cx.write_to_primary(ClipboardItem::new_string(selection_text));
                }

                if let Some((_, head)) = selection {
                    self.selection_head = Some(*head);
                }
                cx.emit(Event::SelectionsChanged)
            }
            InternalEvent::UpdateSelection(position) => {
                if let Some(mut selection) = term.selection.take() {
                    let (point, side) = grid_point_and_side(
                        *position,
                        self.last_content.terminal_bounds,
                        term.grid().display_offset(),
                    );

                    selection.update(point, side);
                    term.selection = Some(selection);

                    #[cfg(any(target_os = "linux", target_os = "freebsd"))]
                    if let Some(selection_text) = term.selection_to_string() {
                        cx.write_to_primary(ClipboardItem::new_string(selection_text));
                    }

                    self.selection_head = Some(point);
                    cx.emit(Event::SelectionsChanged)
                }
            }

            InternalEvent::Copy => {
                if let Some(txt) = term.selection_to_string() {
                    cx.write_to_clipboard(ClipboardItem::new_string(txt))
                }
            }
            InternalEvent::ScrollToAlacPoint(point) => {
                term.scroll_to_point(*point);
                self.refresh_hovered_word(window);
            }
            InternalEvent::ToggleViMode => {
                self.vi_mode_enabled = !self.vi_mode_enabled;
                term.toggle_vi_mode();
            }
            InternalEvent::ViMotion(motion) => {
                term.vi_motion(*motion);
            }
            InternalEvent::FindHyperlink(position, open) => {
                let prev_hovered_word = self.last_content.last_hovered_word.take();

                let point = grid_point(
                    *position,
                    self.last_content.terminal_bounds,
                    term.grid().display_offset(),
                )
                .grid_clamp(term, Boundary::Grid);

                let link = term.grid().index(point).hyperlink();
                let found_word = if link.is_some() {
                    let mut min_index = point;
                    loop {
                        let new_min_index = min_index.sub(term, Boundary::Cursor, 1);
                        if new_min_index == min_index
                            || term.grid().index(new_min_index).hyperlink() != link
                        {
                            break;
                        } else {
                            min_index = new_min_index
                        }
                    }

                    let mut max_index = point;
                    loop {
                        let new_max_index = max_index.add(term, Boundary::Cursor, 1);
                        if new_max_index == max_index
                            || term.grid().index(new_max_index).hyperlink() != link
                        {
                            break;
                        } else {
                            max_index = new_max_index
                        }
                    }

                    let url = link.unwrap().uri().to_owned();
                    let url_match = min_index..=max_index;

                    Some((url, true, url_match))
                } else if let Some(url_match) = regex_match_at(term, point, &mut self.url_regex) {
                    let url = term.bounds_to_string(*url_match.start(), *url_match.end());
                    Some((url, true, url_match))
                } else if let Some(python_match) =
                    regex_match_at(term, point, &mut self.python_file_line_regex)
                {
                    let matching_line =
                        term.bounds_to_string(*python_match.start(), *python_match.end());
                    python_extract_path_and_line(&matching_line).map(|(file_path, line_number)| {
                        (format!("{file_path}:{line_number}"), false, python_match)
                    })
                } else if let Some(word_match) = regex_match_at(term, point, &mut self.word_regex) {
                    let file_path = term.bounds_to_string(*word_match.start(), *word_match.end());

                    let (sanitized_match, sanitized_word) = 'sanitize: {
                        let mut word_match = word_match;
                        let mut file_path = file_path;

                        if is_path_surrounded_by_common_symbols(&file_path) {
                            word_match = Match::new(
                                word_match.start().add(term, Boundary::Grid, 1),
                                word_match.end().sub(term, Boundary::Grid, 1),
                            );
                            file_path = file_path[1..file_path.len() - 1].to_owned();
                        }

                        while file_path.ends_with(':') {
                            file_path.pop();
                            word_match = Match::new(
                                *word_match.start(),
                                word_match.end().sub(term, Boundary::Grid, 1),
                            );
                        }
                        let mut colon_count = 0;
                        for c in file_path.chars() {
                            if c == ':' {
                                colon_count += 1;
                            }
                        }
                        // strip trailing comment after colon in case of
                        // file/at/path.rs:row:column:description or error message
                        // so that the file path is `file/at/path.rs:row:column`
                        if colon_count > 2 {
                            let last_index = file_path.rfind(':').unwrap();
                            let prev_is_digit = last_index > 0
                                && file_path
                                    .chars()
                                    .nth(last_index - 1)
                                    .map_or(false, |c| c.is_ascii_digit());
                            let next_is_digit = last_index < file_path.len() - 1
                                && file_path
                                    .chars()
                                    .nth(last_index + 1)
                                    .map_or(true, |c| c.is_ascii_digit());
                            if prev_is_digit && !next_is_digit {
                                let stripped_len = file_path.len() - last_index;
                                word_match = Match::new(
                                    *word_match.start(),
                                    word_match.end().sub(term, Boundary::Grid, stripped_len),
                                );
                                file_path = file_path[0..last_index].to_owned();
                            }
                        }

                        break 'sanitize (word_match, file_path);
                    };

                    Some((sanitized_word, false, sanitized_match))
                } else {
                    None
                };

                match found_word {
                    Some((maybe_url_or_path, is_url, url_match)) => {
                        let target = if is_url {
                            // Treat "file://" URLs like file paths to ensure
                            // that line numbers at the end of the path are
                            // handled correctly
                            if let Some(path) = maybe_url_or_path.strip_prefix("file://") {
                                MaybeNavigationTarget::PathLike(PathLikeTarget {
                                    maybe_path: path.to_string(),
                                    terminal_dir: self.working_directory(),
                                })
                            } else {
                                MaybeNavigationTarget::Url(maybe_url_or_path.clone())
                            }
                        } else {
                            MaybeNavigationTarget::PathLike(PathLikeTarget {
                                maybe_path: maybe_url_or_path.clone(),
                                terminal_dir: self.working_directory(),
                            })
                        };
                        if *open {
                            cx.emit(Event::Open(target));
                        } else {
                            self.update_selected_word(
                                prev_hovered_word,
                                url_match,
                                maybe_url_or_path,
                                target,
                                cx,
                            );
                        }
                    }
                    None => {
                        cx.emit(Event::NewNavigationTarget(None));
                    }
                }
            }
        }
    }

    fn update_selected_word(
        &mut self,
        prev_word: Option<HoveredWord>,
        word_match: RangeInclusive<AlacPoint>,
        word: String,
        navigation_target: MaybeNavigationTarget,
        cx: &mut Context<Self>,
    ) {
        if let Some(prev_word) = prev_word {
            if prev_word.word == word && prev_word.word_match == word_match {
                self.last_content.last_hovered_word = Some(HoveredWord {
                    word,
                    word_match,
                    id: prev_word.id,
                });
                return;
            }
        }

        self.last_content.last_hovered_word = Some(HoveredWord {
            word: word.clone(),
            word_match,
            id: self.next_link_id(),
        });
        cx.emit(Event::NewNavigationTarget(Some(navigation_target)));
        cx.notify()
    }

    fn next_link_id(&mut self) -> usize {
        let res = self.next_link_id;
        self.next_link_id = self.next_link_id.wrapping_add(1);
        res
    }

    pub fn last_content(&self) -> &TerminalContent {
        &self.last_content
    }

    pub fn set_cursor_shape(&mut self, cursor_shape: CursorShape) {
        self.term_config.default_cursor_style = cursor_shape.into();
        self.term.lock().set_options(self.term_config.clone());
    }

    pub fn total_lines(&self) -> usize {
        let term = self.term.clone();
        let terminal = term.lock_unfair();
        terminal.total_lines()
    }

    pub fn viewport_lines(&self) -> usize {
        let term = self.term.clone();
        let terminal = term.lock_unfair();
        terminal.screen_lines()
    }

    //To test:
    //- Activate match on terminal (scrolling and selection)
    //- Editor search snapping behavior

    pub fn activate_match(&mut self, index: usize) {
        if let Some(search_match) = self.matches.get(index).cloned() {
            self.set_selection(Some((make_selection(&search_match), *search_match.end())));

            self.events
                .push_back(InternalEvent::ScrollToAlacPoint(*search_match.start()));
        }
    }

    pub fn select_matches(&mut self, matches: &[RangeInclusive<AlacPoint>]) {
        let matches_to_select = self
            .matches
            .iter()
            .filter(|self_match| matches.contains(self_match))
            .cloned()
            .collect::<Vec<_>>();
        for match_to_select in matches_to_select {
            self.set_selection(Some((
                make_selection(&match_to_select),
                *match_to_select.end(),
            )));
        }
    }

    pub fn select_all(&mut self) {
        let term = self.term.lock();
        let start = AlacPoint::new(term.topmost_line(), Column(0));
        let end = AlacPoint::new(term.bottommost_line(), term.last_column());
        drop(term);
        self.set_selection(Some((make_selection(&(start..=end)), end)));
    }

    fn set_selection(&mut self, selection: Option<(Selection, AlacPoint)>) {
        self.events
            .push_back(InternalEvent::SetSelection(selection));
    }

    pub fn copy(&mut self) {
        self.events.push_back(InternalEvent::Copy);
    }

    pub fn clear(&mut self) {
        self.events.push_back(InternalEvent::Clear)
    }

    pub fn scroll_line_up(&mut self) {
        self.events
            .push_back(InternalEvent::Scroll(AlacScroll::Delta(1)));
    }

    pub fn scroll_up_by(&mut self, lines: usize) {
        self.events
            .push_back(InternalEvent::Scroll(AlacScroll::Delta(lines as i32)));
    }

    pub fn scroll_line_down(&mut self) {
        self.events
            .push_back(InternalEvent::Scroll(AlacScroll::Delta(-1)));
    }

    pub fn scroll_down_by(&mut self, lines: usize) {
        self.events
            .push_back(InternalEvent::Scroll(AlacScroll::Delta(-(lines as i32))));
    }

    pub fn scroll_page_up(&mut self) {
        self.events
            .push_back(InternalEvent::Scroll(AlacScroll::PageUp));
    }

    pub fn scroll_page_down(&mut self) {
        self.events
            .push_back(InternalEvent::Scroll(AlacScroll::PageDown));
    }

    pub fn scroll_to_top(&mut self) {
        self.events
            .push_back(InternalEvent::Scroll(AlacScroll::Top));
    }

    pub fn scroll_to_bottom(&mut self) {
        self.events
            .push_back(InternalEvent::Scroll(AlacScroll::Bottom));
    }

    ///Resize the terminal and the PTY.
    pub fn set_size(&mut self, new_bounds: TerminalBounds) {
        if self.last_content.terminal_bounds != new_bounds {
            self.events.push_back(InternalEvent::Resize(new_bounds))
        }
    }

    ///Write the Input payload to the tty.
    fn write_to_pty(&self, input: String) {
        self.pty_tx.notify(input.into_bytes());
    }

    fn write_bytes_to_pty(&self, input: Vec<u8>) {
        self.pty_tx.notify(input);
    }

    pub fn input(&mut self, input: String) {
        self.events
            .push_back(InternalEvent::Scroll(AlacScroll::Bottom));
        self.events.push_back(InternalEvent::SetSelection(None));

        self.write_to_pty(input);
    }

    pub fn input_bytes(&mut self, input: Vec<u8>) {
        self.events
            .push_back(InternalEvent::Scroll(AlacScroll::Bottom));
        self.events.push_back(InternalEvent::SetSelection(None));

        self.write_bytes_to_pty(input);
    }

    pub fn toggle_vi_mode(&mut self) {
        self.events.push_back(InternalEvent::ToggleViMode);
    }

    pub fn vi_motion(&mut self, keystroke: &Keystroke) {
        if !self.vi_mode_enabled {
            return;
        }

        let mut key = keystroke.key.clone();
        if keystroke.modifiers.shift {
            key = key.to_uppercase();
        }

        let motion: Option<ViMotion> = match key.as_str() {
            "h" | "left" => Some(ViMotion::Left),
            "j" | "down" => Some(ViMotion::Down),
            "k" | "up" => Some(ViMotion::Up),
            "l" | "right" => Some(ViMotion::Right),
            "w" => Some(ViMotion::WordRight),
            "b" if !keystroke.modifiers.control => Some(ViMotion::WordLeft),
            "e" => Some(ViMotion::WordRightEnd),
            "%" => Some(ViMotion::Bracket),
            "$" => Some(ViMotion::Last),
            "0" => Some(ViMotion::First),
            "^" => Some(ViMotion::FirstOccupied),
            "H" => Some(ViMotion::High),
            "M" => Some(ViMotion::Middle),
            "L" => Some(ViMotion::Low),
            _ => None,
        };

        if let Some(motion) = motion {
            let cursor = self.last_content.cursor.point;
            let cursor_pos = Point {
                x: cursor.column.0 as f32 * self.last_content.terminal_bounds.cell_width,
                y: cursor.line.0 as f32 * self.last_content.terminal_bounds.line_height,
            };
            self.events
                .push_back(InternalEvent::UpdateSelection(cursor_pos));
            self.events.push_back(InternalEvent::ViMotion(motion));
            return;
        }

        let scroll_motion = match key.as_str() {
            "g" => Some(AlacScroll::Top),
            "G" => Some(AlacScroll::Bottom),
            "b" if keystroke.modifiers.control => Some(AlacScroll::PageUp),
            "f" if keystroke.modifiers.control => Some(AlacScroll::PageDown),
            "d" if keystroke.modifiers.control => {
                let amount = self.last_content.terminal_bounds.line_height().to_f64() as i32 / 2;
                Some(AlacScroll::Delta(-amount))
            }
            "u" if keystroke.modifiers.control => {
                let amount = self.last_content.terminal_bounds.line_height().to_f64() as i32 / 2;
                Some(AlacScroll::Delta(amount))
            }
            _ => None,
        };

        if let Some(scroll_motion) = scroll_motion {
            self.events.push_back(InternalEvent::Scroll(scroll_motion));
            return;
        }

        match key.as_str() {
            "v" => {
                let point = self.last_content.cursor.point;
                let selection_type = SelectionType::Simple;
                let side = AlacDirection::Right;
                let selection = Selection::new(selection_type, point, side);
                self.events
                    .push_back(InternalEvent::SetSelection(Some((selection, point))));
                return;
            }

            "escape" => {
                self.events.push_back(InternalEvent::SetSelection(None));
                return;
            }

            "y" => {
                self.events.push_back(InternalEvent::Copy);
                self.events.push_back(InternalEvent::SetSelection(None));
                return;
            }

            "i" => {
                self.scroll_to_bottom();
                self.toggle_vi_mode();
                return;
            }
            _ => {}
        }
    }

    pub fn try_keystroke(&mut self, keystroke: &Keystroke, alt_is_meta: bool) -> bool {
        if self.vi_mode_enabled {
            self.vi_motion(keystroke);
            return true;
        }

        // Keep default terminal behavior
        let esc = to_esc_str(keystroke, &self.last_content.mode, alt_is_meta);
        if let Some(esc) = esc {
            self.input(esc);
            true
        } else {
            false
        }
    }

    pub fn try_modifiers_change(
        &mut self,
        modifiers: &Modifiers,
        window: &Window,
        cx: &mut Context<Self>,
    ) {
        if self
            .last_content
            .terminal_bounds
            .bounds
            .contains(&window.mouse_position())
            && modifiers.secondary()
        {
            self.refresh_hovered_word(window);
        }
        cx.notify();
    }

    ///Paste text into the terminal
    pub fn paste(&mut self, text: &str) {
        let paste_text = if self.last_content.mode.contains(TermMode::BRACKETED_PASTE) {
            format!("{}{}{}", "\x1b[200~", text.replace('\x1b', ""), "\x1b[201~")
        } else {
            text.replace("\r\n", "\r").replace('\n', "\r")
        };

        self.input(paste_text);
    }

    pub fn sync(&mut self, window: &mut Window, cx: &mut Context<Self>) {
        let term = self.term.clone();
        let mut terminal = term.lock_unfair();
        //Note that the ordering of events matters for event processing
        while let Some(e) = self.events.pop_front() {
            self.process_terminal_event(&e, &mut terminal, window, cx)
        }

        self.last_content = Self::make_content(&terminal, &self.last_content);
    }

    fn make_content(term: &Term<ZedListener>, last_content: &TerminalContent) -> TerminalContent {
        let content = term.renderable_content();
        TerminalContent {
            cells: content
                .display_iter
                //TODO: Add this once there's a way to retain empty lines
                // .filter(|ic| {
                //     !ic.flags.contains(Flags::HIDDEN)
                //         && !(ic.bg == Named(NamedColor::Background)
                //             && ic.c == ' '
                //             && !ic.flags.contains(Flags::INVERSE))
                // })
                .map(|ic| IndexedCell {
                    point: ic.point,
                    cell: ic.cell.clone(),
                })
                .collect::<Vec<IndexedCell>>(),
            mode: content.mode,
            display_offset: content.display_offset,
            selection_text: term.selection_to_string(),
            selection: content.selection,
            cursor: content.cursor,
            cursor_char: term.grid()[content.cursor.point].c,
            terminal_bounds: last_content.terminal_bounds,
            last_hovered_word: last_content.last_hovered_word.clone(),
        }
    }

    pub fn last_n_non_empty_lines(&self, n: usize) -> Vec<String> {
        let term = self.term.clone();
        let terminal = term.lock_unfair();
        let grid = terminal.grid();
        let mut lines = Vec::new();

        let mut current_line = grid.bottommost_line().0;
        let topmost_line = grid.topmost_line().0;

        while current_line >= topmost_line && lines.len() < n {
            let logical_line_start = self.find_logical_line_start(grid, current_line, topmost_line);
            let logical_line = self.construct_logical_line(grid, logical_line_start, current_line);

            if let Some(line) = self.process_line(logical_line) {
                lines.push(line);
            }

            // Move to the line above the start of the current logical line
            current_line = logical_line_start - 1;
        }

        lines.reverse();
        lines
    }

    fn find_logical_line_start(&self, grid: &Grid<Cell>, current: i32, topmost: i32) -> i32 {
        let mut line_start = current;
        while line_start > topmost {
            let prev_line = Line(line_start - 1);
            let last_cell = &grid[prev_line][Column(grid.columns() - 1)];
            if !last_cell.flags.contains(Flags::WRAPLINE) {
                break;
            }
            line_start -= 1;
        }
        line_start
    }

    fn construct_logical_line(&self, grid: &Grid<Cell>, start: i32, end: i32) -> String {
        let mut logical_line = String::new();
        for row in start..=end {
            let grid_row = &grid[Line(row)];
            logical_line.push_str(&row_to_string(grid_row));
        }
        logical_line
    }

    fn process_line(&self, line: String) -> Option<String> {
        let trimmed = line.trim_end().to_string();
        if !trimmed.is_empty() {
            Some(trimmed)
        } else {
            None
        }
    }

    pub fn focus_in(&self) {
        if self.last_content.mode.contains(TermMode::FOCUS_IN_OUT) {
            self.write_to_pty("\x1b[I".to_string());
        }
    }

    pub fn focus_out(&mut self) {
        if self.last_content.mode.contains(TermMode::FOCUS_IN_OUT) {
            self.write_to_pty("\x1b[O".to_string());
        }
    }

    pub fn mouse_changed(&mut self, point: AlacPoint, side: AlacDirection) -> bool {
        match self.last_mouse {
            Some((old_point, old_side)) => {
                if old_point == point && old_side == side {
                    false
                } else {
                    self.last_mouse = Some((point, side));
                    true
                }
            }
            None => {
                self.last_mouse = Some((point, side));
                true
            }
        }
    }

    pub fn mouse_mode(&self, shift: bool) -> bool {
        self.last_content.mode.intersects(TermMode::MOUSE_MODE) && !shift
    }

    pub fn mouse_move(&mut self, e: &MouseMoveEvent, cx: &mut Context<Self>) {
        let position = e.position - self.last_content.terminal_bounds.bounds.origin;
        if self.mouse_mode(e.modifiers.shift) {
            let (point, side) = grid_point_and_side(
                position,
                self.last_content.terminal_bounds,
                self.last_content.display_offset,
            );

            if self.mouse_changed(point, side) {
                if let Some(bytes) =
                    mouse_moved_report(point, e.pressed_button, e.modifiers, self.last_content.mode)
                {
                    self.pty_tx.notify(bytes);
                }
            }
        } else if e.modifiers.secondary() {
            self.word_from_position(e.position);
        }
        cx.notify();
    }

    fn word_from_position(&mut self, position: Point<Pixels>) {
        if self.selection_phase == SelectionPhase::Selecting {
            self.last_content.last_hovered_word = None;
        } else if self.last_content.terminal_bounds.bounds.contains(&position) {
            self.events.push_back(InternalEvent::FindHyperlink(
                position - self.last_content.terminal_bounds.bounds.origin,
                false,
            ));
        } else {
            self.last_content.last_hovered_word = None;
        }
    }

    pub fn select_word_at_event_position(&mut self, e: &MouseDownEvent) {
        let position = e.position - self.last_content.terminal_bounds.bounds.origin;
        let (point, side) = grid_point_and_side(
            position,
            self.last_content.terminal_bounds,
            self.last_content.display_offset,
        );
        let selection = Selection::new(SelectionType::Semantic, point, side);
        self.events
            .push_back(InternalEvent::SetSelection(Some((selection, point))));
    }

    pub fn mouse_drag(
        &mut self,
        e: &MouseMoveEvent,
        region: Bounds<Pixels>,
        cx: &mut Context<Self>,
    ) {
        let position = e.position - self.last_content.terminal_bounds.bounds.origin;
        if !self.mouse_mode(e.modifiers.shift) {
            self.selection_phase = SelectionPhase::Selecting;
            // Alacritty has the same ordering, of first updating the selection
            // then scrolling 15ms later
            self.events
                .push_back(InternalEvent::UpdateSelection(position));

            // Doesn't make sense to scroll the alt screen
            if !self.last_content.mode.contains(TermMode::ALT_SCREEN) {
                let scroll_lines = match self.drag_line_delta(e, region) {
                    Some(value) => value,
                    None => return,
                };

                self.events
                    .push_back(InternalEvent::Scroll(AlacScroll::Delta(scroll_lines)));
            }

            cx.notify();
        }
    }

    fn drag_line_delta(&self, e: &MouseMoveEvent, region: Bounds<Pixels>) -> Option<i32> {
        let top = region.origin.y;
        let bottom = region.bottom_left().y;

        let scroll_lines = if e.position.y < top {
            let scroll_delta = (top - e.position.y).pow(1.1);
            (scroll_delta / self.last_content.terminal_bounds.line_height).ceil() as i32
        } else if e.position.y > bottom {
            let scroll_delta = -((e.position.y - bottom).pow(1.1));
            (scroll_delta / self.last_content.terminal_bounds.line_height).floor() as i32
        } else {
            return None;
        };

        Some(scroll_lines.clamp(-3, 3))
    }

    pub fn mouse_down(&mut self, e: &MouseDownEvent, _cx: &mut Context<Self>) {
        let position = e.position - self.last_content.terminal_bounds.bounds.origin;
        let point = grid_point(
            position,
            self.last_content.terminal_bounds,
            self.last_content.display_offset,
        );

        if self.mouse_mode(e.modifiers.shift) {
            if let Some(bytes) =
                mouse_button_report(point, e.button, e.modifiers, true, self.last_content.mode)
            {
                self.pty_tx.notify(bytes);
            }
        } else {
            match e.button {
                MouseButton::Left => {
                    let (point, side) = grid_point_and_side(
                        position,
                        self.last_content.terminal_bounds,
                        self.last_content.display_offset,
                    );

                    let selection_type = match e.click_count {
                        0 => return, //This is a release
                        1 => Some(SelectionType::Simple),
                        2 => Some(SelectionType::Semantic),
                        3 => Some(SelectionType::Lines),
                        _ => None,
                    };

                    if selection_type == Some(SelectionType::Simple) && e.modifiers.shift {
                        self.events
                            .push_back(InternalEvent::UpdateSelection(position));
                        return;
                    }

                    let selection = selection_type
                        .map(|selection_type| Selection::new(selection_type, point, side));

                    if let Some(sel) = selection {
                        self.events
                            .push_back(InternalEvent::SetSelection(Some((sel, point))));
                    }
                }
                #[cfg(any(target_os = "linux", target_os = "freebsd"))]
                MouseButton::Middle => {
                    if let Some(item) = _cx.read_from_primary() {
                        let text = item.text().unwrap_or_default().to_string();
                        self.input(text);
                    }
                }
                _ => {}
            }
        }
    }

    pub fn mouse_up(&mut self, e: &MouseUpEvent, cx: &Context<Self>) {
        let setting = TerminalSettings::get_global(cx);

        let position = e.position - self.last_content.terminal_bounds.bounds.origin;
        if self.mouse_mode(e.modifiers.shift) {
            let point = grid_point(
                position,
                self.last_content.terminal_bounds,
                self.last_content.display_offset,
            );

            if let Some(bytes) =
                mouse_button_report(point, e.button, e.modifiers, false, self.last_content.mode)
            {
                self.pty_tx.notify(bytes);
            }
        } else {
            if e.button == MouseButton::Left && setting.copy_on_select {
                self.copy();
            }

            //Hyperlinks
            if self.selection_phase == SelectionPhase::Ended {
                let mouse_cell_index =
                    content_index_for_mouse(position, &self.last_content.terminal_bounds);
                if let Some(link) = self.last_content.cells[mouse_cell_index].hyperlink() {
                    cx.open_url(link.uri());
                } else if e.modifiers.secondary() {
                    self.events
                        .push_back(InternalEvent::FindHyperlink(position, true));
                }
            }
        }

        self.selection_phase = SelectionPhase::Ended;
        self.last_mouse = None;
    }

    ///Scroll the terminal
    pub fn scroll_wheel(&mut self, e: &ScrollWheelEvent) {
        let mouse_mode = self.mouse_mode(e.shift);

        if let Some(scroll_lines) = self.determine_scroll_lines(e, mouse_mode) {
            if mouse_mode {
                let point = grid_point(
                    e.position - self.last_content.terminal_bounds.bounds.origin,
                    self.last_content.terminal_bounds,
                    self.last_content.display_offset,
                );

                if let Some(scrolls) = scroll_report(point, scroll_lines, e, self.last_content.mode)
                {
                    for scroll in scrolls {
                        self.pty_tx.notify(scroll);
                    }
                };
            } else if self
                .last_content
                .mode
                .contains(TermMode::ALT_SCREEN | TermMode::ALTERNATE_SCROLL)
                && !e.shift
            {
                self.pty_tx.notify(alt_scroll(scroll_lines))
            } else if scroll_lines != 0 {
                let scroll = AlacScroll::Delta(scroll_lines);

                self.events.push_back(InternalEvent::Scroll(scroll));
            }
        }
    }

    fn refresh_hovered_word(&mut self, window: &Window) {
        self.word_from_position(window.mouse_position());
    }

    fn determine_scroll_lines(&mut self, e: &ScrollWheelEvent, mouse_mode: bool) -> Option<i32> {
        let scroll_multiplier = if mouse_mode { 1. } else { SCROLL_MULTIPLIER };
        let line_height = self.last_content.terminal_bounds.line_height;
        match e.touch_phase {
            /* Reset scroll state on started */
            TouchPhase::Started => {
                self.scroll_px = px(0.);
                None
            }
            /* Calculate the appropriate scroll lines */
            TouchPhase::Moved => {
                let old_offset = (self.scroll_px / line_height) as i32;

                self.scroll_px += e.delta.pixel_delta(line_height).y * scroll_multiplier;

                let new_offset = (self.scroll_px / line_height) as i32;

                // Whenever we hit the edges, reset our stored scroll to 0
                // so we can respond to changes in direction quickly
                self.scroll_px %= self.last_content.terminal_bounds.height();

                Some(new_offset - old_offset)
            }
            TouchPhase::Ended => None,
        }
    }

    pub fn find_matches(
        &self,
        mut searcher: RegexSearch,
        cx: &Context<Self>,
    ) -> Task<Vec<RangeInclusive<AlacPoint>>> {
        let term = self.term.clone();
        cx.background_spawn(async move {
            let term = term.lock();

            all_search_matches(&term, &mut searcher).collect()
        })
    }

    pub fn working_directory(&self) -> Option<PathBuf> {
        if self.is_ssh_terminal {
            // We can't yet reliably detect the working directory of a shell on the
            // SSH host. Until we can do that, it doesn't make sense to display
            // the working directory on the client and persist that.
            None
        } else {
            self.client_side_working_directory()
        }
    }

    /// Returns the working directory of the process that's connected to the PTY.
    /// That means it returns the working directory of the local shell or program
    /// that's running inside the terminal.
    ///
    /// This does *not* return the working directory of the shell that runs on the
    /// remote host, in case Zed is connected to a remote host.
    fn client_side_working_directory(&self) -> Option<PathBuf> {
        self.pty_info
            .current
            .as_ref()
            .map(|process| process.cwd.clone())
    }

    pub fn title(&self, truncate: bool) -> String {
        const MAX_CHARS: usize = 25;
        match &self.task {
            Some(task_state) => {
                if truncate {
                    truncate_and_trailoff(&task_state.label, MAX_CHARS)
                } else {
                    task_state.full_label.clone()
                }
            }
            None => self
                .title_override
                .as_ref()
                .map(|title_override| title_override.to_string())
                .unwrap_or_else(|| {
                    self.pty_info
                        .current
                        .as_ref()
                        .map(|fpi| {
                            let process_file = fpi
                                .cwd
                                .file_name()
                                .map(|name| name.to_string_lossy().to_string())
                                .unwrap_or_default();

                            let argv = fpi.argv.clone();
                            let process_name = format!(
                                "{}{}",
                                fpi.name,
                                if !argv.is_empty() {
                                    format!(" {}", (argv[1..]).join(" "))
                                } else {
                                    "".to_string()
                                }
                            );
                            let (process_file, process_name) = if truncate {
                                (
                                    truncate_and_trailoff(&process_file, MAX_CHARS),
                                    truncate_and_trailoff(&process_name, MAX_CHARS),
                                )
                            } else {
                                (process_file, process_name)
                            };
                            format!("{process_file} — {process_name}")
                        })
                        .unwrap_or_else(|| "Terminal".to_string())
                }),
        }
    }

    pub fn task(&self) -> Option<&TaskState> {
        self.task.as_ref()
    }

    pub fn debug_terminal(&self) -> bool {
        self.debug_terminal
    }

    pub fn wait_for_completed_task(&self, cx: &App) -> Task<Option<ExitStatus>> {
        if let Some(task) = self.task() {
            if task.status == TaskStatus::Running {
                let completion_receiver = task.completion_rx.clone();
                return cx
                    .spawn(async move |_| completion_receiver.recv().await.log_err().flatten());
            }
        }
        Task::ready(None)
    }

    fn register_task_finished(&mut self, error_code: Option<i32>, cx: &mut Context<Terminal>) {
<<<<<<< HEAD
        let e: Option<ExitStatus> = error_code.map(|e| {
            #[cfg(unix)]
            {
                return std::os::unix::process::ExitStatusExt::from_raw(e);
=======
        let e: Option<ExitStatus> = error_code.map(|code| {
            #[cfg(unix)]
            {
                return std::os::unix::process::ExitStatusExt::from_raw(code);
>>>>>>> 38afae86
            }
            #[cfg(windows)]
            {
                return std::os::windows::process::ExitStatusExt::from_raw(code as u32);
            }
        });

        self.completion_tx.try_send(e).ok();
        let task = match &mut self.task {
            Some(task) => task,
            None => {
                if error_code.is_none() {
                    cx.emit(Event::CloseTerminal);
                }
                return;
            }
        };
        if task.status != TaskStatus::Running {
            return;
        }
        match error_code {
            Some(error_code) => {
                task.status.register_task_exit(error_code);
            }
            None => {
                task.status.register_terminal_exit();
            }
        };

        let (finished_successfully, task_line, command_line) = task_summary(task, error_code);
        let mut lines_to_show = Vec::new();
        if task.show_summary {
            lines_to_show.push(task_line.as_str());
        }
        if task.show_command {
            lines_to_show.push(command_line.as_str());
        }

        if !lines_to_show.is_empty() {
            // SAFETY: the invocation happens on non `TaskStatus::Running` tasks, once,
            // after either `AlacTermEvent::Exit` or `AlacTermEvent::ChildExit` events that are spawned
            // when Zed task finishes and no more output is made.
            // After the task summary is output once, no more text is appended to the terminal.
            unsafe { append_text_to_term(&mut self.term.lock(), &lines_to_show) };
        }

        match task.hide {
            HideStrategy::Never => {}
            HideStrategy::Always => {
                cx.emit(Event::CloseTerminal);
            }
            HideStrategy::OnSuccess => {
                if finished_successfully {
                    cx.emit(Event::CloseTerminal);
                }
            }
        }
    }

    pub fn vi_mode_enabled(&self) -> bool {
        self.vi_mode_enabled
    }
}

// Helper function to convert a grid row to a string
pub fn row_to_string(row: &Row<Cell>) -> String {
    row[..Column(row.len())]
        .iter()
        .map(|cell| cell.c)
        .collect::<String>()
}

fn is_path_surrounded_by_common_symbols(path: &str) -> bool {
    // Avoid detecting `[]` or `()` strings as paths, surrounded by common symbols
    path.len() > 2
        // The rest of the brackets and various quotes cannot be matched by the [`WORD_REGEX`] hence not checked for.
        && (path.starts_with('[') && path.ends_with(']')
            || path.starts_with('(') && path.ends_with(')'))
}

const TASK_DELIMITER: &str = "⏵ ";
fn task_summary(task: &TaskState, error_code: Option<i32>) -> (bool, String, String) {
    let escaped_full_label = task.full_label.replace("\r\n", "\r").replace('\n', "\r");
    let (success, task_line) = match error_code {
        Some(0) => (
            true,
            format!("{TASK_DELIMITER}Task `{escaped_full_label}` finished successfully"),
        ),
        Some(error_code) => (
            false,
            format!(
                "{TASK_DELIMITER}Task `{escaped_full_label}` finished with non-zero error code: {error_code}"
            ),
        ),
        None => (
            false,
            format!("{TASK_DELIMITER}Task `{escaped_full_label}` finished"),
        ),
    };
    let escaped_command_label = task.command_label.replace("\r\n", "\r").replace('\n', "\r");
    let command_line = format!("{TASK_DELIMITER}Command: {escaped_command_label}");
    (success, task_line, command_line)
}

/// Appends a stringified task summary to the terminal, after its output.
///
/// SAFETY: This function should only be called after terminal's PTY is no longer alive.
/// New text being added to the terminal here, uses "less public" APIs,
/// which are not maintaining the entire terminal state intact.
///
///
/// The library
///
/// * does not increment inner grid cursor's _lines_ on `input` calls
///   (but displaying the lines correctly and incrementing cursor's columns)
///
/// * ignores `\n` and \r` character input, requiring the `newline` call instead
///
/// * does not alter grid state after `newline` call
///   so its `bottommost_line` is always the same additions, and
///   the cursor's `point` is not updated to the new line and column values
///
/// * ??? there could be more consequences, and any further "proper" streaming from the PTY might bug and/or panic.
///   Still, subsequent `append_text_to_term` invocations are possible and display the contents correctly.
///
/// Despite the quirks, this is the simplest approach to appending text to the terminal: its alternative, `grid_mut` manipulations,
/// do not properly set the scrolling state and display odd text after appending; also those manipulations are more tedious and error-prone.
/// The function achieves proper display and scrolling capabilities, at a cost of grid state not properly synchronized.
/// This is enough for printing moderately-sized texts like task summaries, but might break or perform poorly for larger texts.
unsafe fn append_text_to_term(term: &mut Term<ZedListener>, text_lines: &[&str]) {
    term.newline();
    term.grid_mut().cursor.point.column = Column(0);
    for line in text_lines {
        for c in line.chars() {
            term.input(c);
        }
        term.newline();
        term.grid_mut().cursor.point.column = Column(0);
    }
}

impl Drop for Terminal {
    fn drop(&mut self) {
        self.pty_tx.0.send(Msg::Shutdown).ok();
    }
}

impl EventEmitter<Event> for Terminal {}

/// Based on alacritty/src/display/hint.rs > regex_match_at
/// Retrieve the match, if the specified point is inside the content matching the regex.
fn regex_match_at<T>(term: &Term<T>, point: AlacPoint, regex: &mut RegexSearch) -> Option<Match> {
    visible_regex_match_iter(term, regex).find(|rm| rm.contains(&point))
}

/// Copied from alacritty/src/display/hint.rs:
/// Iterate over all visible regex matches.
pub fn visible_regex_match_iter<'a, T>(
    term: &'a Term<T>,
    regex: &'a mut RegexSearch,
) -> impl Iterator<Item = Match> + 'a {
    let viewport_start = Line(-(term.grid().display_offset() as i32));
    let viewport_end = viewport_start + term.bottommost_line();
    let mut start = term.line_search_left(AlacPoint::new(viewport_start, Column(0)));
    let mut end = term.line_search_right(AlacPoint::new(viewport_end, Column(0)));
    start.line = start.line.max(viewport_start - MAX_SEARCH_LINES);
    end.line = end.line.min(viewport_end + MAX_SEARCH_LINES);

    RegexIter::new(start, end, AlacDirection::Right, term, regex)
        .skip_while(move |rm| rm.end().line < viewport_start)
        .take_while(move |rm| rm.start().line <= viewport_end)
}

fn make_selection(range: &RangeInclusive<AlacPoint>) -> Selection {
    let mut selection = Selection::new(SelectionType::Simple, *range.start(), AlacDirection::Left);
    selection.update(*range.end(), AlacDirection::Right);
    selection
}

fn all_search_matches<'a, T>(
    term: &'a Term<T>,
    regex: &'a mut RegexSearch,
) -> impl Iterator<Item = Match> + 'a {
    let start = AlacPoint::new(term.grid().topmost_line(), Column(0));
    let end = AlacPoint::new(term.grid().bottommost_line(), term.grid().last_column());
    RegexIter::new(start, end, AlacDirection::Right, term, regex)
}

fn content_index_for_mouse(pos: Point<Pixels>, terminal_bounds: &TerminalBounds) -> usize {
    let col = (pos.x / terminal_bounds.cell_width()).round() as usize;
    let clamped_col = min(col, terminal_bounds.columns() - 1);
    let row = (pos.y / terminal_bounds.line_height()).round() as usize;
    let clamped_row = min(row, terminal_bounds.screen_lines() - 1);
    clamped_row * terminal_bounds.columns() + clamped_col
}

/// Converts an 8 bit ANSI color to its GPUI equivalent.
/// Accepts `usize` for compatibility with the `alacritty::Colors` interface,
/// Other than that use case, should only be called with values in the `[0,255]` range
pub fn get_color_at_index(index: usize, theme: &Theme) -> Hsla {
    let colors = theme.colors();

    match index {
        // 0-15 are the same as the named colors above
        0 => colors.terminal_ansi_black,
        1 => colors.terminal_ansi_red,
        2 => colors.terminal_ansi_green,
        3 => colors.terminal_ansi_yellow,
        4 => colors.terminal_ansi_blue,
        5 => colors.terminal_ansi_magenta,
        6 => colors.terminal_ansi_cyan,
        7 => colors.terminal_ansi_white,
        8 => colors.terminal_ansi_bright_black,
        9 => colors.terminal_ansi_bright_red,
        10 => colors.terminal_ansi_bright_green,
        11 => colors.terminal_ansi_bright_yellow,
        12 => colors.terminal_ansi_bright_blue,
        13 => colors.terminal_ansi_bright_magenta,
        14 => colors.terminal_ansi_bright_cyan,
        15 => colors.terminal_ansi_bright_white,
        // 16-231 are mapped to their RGB colors on a 0-5 range per channel
        16..=231 => {
            let (r, g, b) = rgb_for_index(index as u8); // Split the index into its ANSI-RGB components
            let step = (u8::MAX as f32 / 5.).floor() as u8; // Split the RGB range into 5 chunks, with floor so no overflow
            rgba_color(r * step, g * step, b * step) // Map the ANSI-RGB components to an RGB color
        }
        // 232-255 are a 24 step grayscale from black to white
        232..=255 => {
            let i = index as u8 - 232; // Align index to 0..24
            let step = (u8::MAX as f32 / 24.).floor() as u8; // Split the RGB grayscale values into 24 chunks
            rgba_color(i * step, i * step, i * step) // Map the ANSI-grayscale components to the RGB-grayscale
        }
        // For compatibility with the alacritty::Colors interface
        // See: https://github.com/alacritty/alacritty/blob/master/alacritty_terminal/src/term/color.rs
        256 => colors.terminal_foreground,
        257 => colors.terminal_background,
        258 => theme.players().local().cursor,
        259 => colors.terminal_ansi_dim_black,
        260 => colors.terminal_ansi_dim_red,
        261 => colors.terminal_ansi_dim_green,
        262 => colors.terminal_ansi_dim_yellow,
        263 => colors.terminal_ansi_dim_blue,
        264 => colors.terminal_ansi_dim_magenta,
        265 => colors.terminal_ansi_dim_cyan,
        266 => colors.terminal_ansi_dim_white,
        267 => colors.terminal_bright_foreground,
        268 => colors.terminal_ansi_black, // 'Dim Background', non-standard color

        _ => black(),
    }
}

/// Generates the RGB channels in [0, 5] for a given index into the 6x6x6 ANSI color cube.
/// See: [8 bit ANSI color](https://en.wikipedia.org/wiki/ANSI_escape_code#8-bit).
///
/// Wikipedia gives a formula for calculating the index for a given color:
///
/// ```
/// index = 16 + 36 × r + 6 × g + b (0 ≤ r, g, b ≤ 5)
/// ```
///
/// This function does the reverse, calculating the `r`, `g`, and `b` components from a given index.
fn rgb_for_index(i: u8) -> (u8, u8, u8) {
    debug_assert!((16..=231).contains(&i));
    let i = i - 16;
    let r = (i - (i % 36)) / 36;
    let g = ((i % 36) - (i % 6)) / 6;
    let b = (i % 36) % 6;
    (r, g, b)
}

pub fn rgba_color(r: u8, g: u8, b: u8) -> Hsla {
    Rgba {
        r: (r as f32 / 255.),
        g: (g as f32 / 255.),
        b: (b as f32 / 255.),
        a: 1.,
    }
    .into()
}

#[cfg(test)]
mod tests {
    use alacritty_terminal::{
        index::{Column, Line, Point as AlacPoint},
        term::cell::Cell,
    };
    use gpui::{Pixels, Point, bounds, point, size};
    use rand::{Rng, distributions::Alphanumeric, rngs::ThreadRng, thread_rng};

    use crate::{
        IndexedCell, TerminalBounds, TerminalContent, content_index_for_mouse,
        python_extract_path_and_line, rgb_for_index,
    };

    #[test]
    fn test_rgb_for_index() {
        // Test every possible value in the color cube.
        for i in 16..=231 {
            let (r, g, b) = rgb_for_index(i);
            assert_eq!(i, 16 + 36 * r + 6 * g + b);
        }
    }

    #[test]
    fn test_mouse_to_cell_test() {
        let mut rng = thread_rng();
        const ITERATIONS: usize = 10;
        const PRECISION: usize = 1000;

        for _ in 0..ITERATIONS {
            let viewport_cells = rng.gen_range(15..20);
            let cell_size = rng.gen_range(5 * PRECISION..20 * PRECISION) as f32 / PRECISION as f32;

            let size = crate::TerminalBounds {
                cell_width: Pixels::from(cell_size),
                line_height: Pixels::from(cell_size),
                bounds: bounds(
                    Point::default(),
                    size(
                        Pixels::from(cell_size * (viewport_cells as f32)),
                        Pixels::from(cell_size * (viewport_cells as f32)),
                    ),
                ),
            };

            let cells = get_cells(size, &mut rng);
            let content = convert_cells_to_content(size, &cells);

            for row in 0..(viewport_cells - 1) {
                let row = row as usize;
                for col in 0..(viewport_cells - 1) {
                    let col = col as usize;

                    let row_offset = rng.gen_range(0..PRECISION) as f32 / PRECISION as f32;
                    let col_offset = rng.gen_range(0..PRECISION) as f32 / PRECISION as f32;

                    let mouse_pos = point(
                        Pixels::from(col as f32 * cell_size + col_offset),
                        Pixels::from(row as f32 * cell_size + row_offset),
                    );

                    let content_index =
                        content_index_for_mouse(mouse_pos, &content.terminal_bounds);
                    let mouse_cell = content.cells[content_index].c;
                    let real_cell = cells[row][col];

                    assert_eq!(mouse_cell, real_cell);
                }
            }
        }
    }

    #[test]
    fn test_mouse_to_cell_clamp() {
        let mut rng = thread_rng();

        let size = crate::TerminalBounds {
            cell_width: Pixels::from(10.),
            line_height: Pixels::from(10.),
            bounds: bounds(
                Point::default(),
                size(Pixels::from(100.), Pixels::from(100.)),
            ),
        };

        let cells = get_cells(size, &mut rng);
        let content = convert_cells_to_content(size, &cells);

        assert_eq!(
            content.cells[content_index_for_mouse(
                point(Pixels::from(-10.), Pixels::from(-10.)),
                &content.terminal_bounds,
            )]
            .c,
            cells[0][0]
        );
        assert_eq!(
            content.cells[content_index_for_mouse(
                point(Pixels::from(1000.), Pixels::from(1000.)),
                &content.terminal_bounds,
            )]
            .c,
            cells[9][9]
        );
    }

    fn get_cells(size: TerminalBounds, rng: &mut ThreadRng) -> Vec<Vec<char>> {
        let mut cells = Vec::new();

        for _ in 0..((size.height() / size.line_height()) as usize) {
            let mut row_vec = Vec::new();
            for _ in 0..((size.width() / size.cell_width()) as usize) {
                let cell_char = rng.sample(Alphanumeric) as char;
                row_vec.push(cell_char)
            }
            cells.push(row_vec)
        }

        cells
    }

    fn convert_cells_to_content(
        terminal_bounds: TerminalBounds,
        cells: &[Vec<char>],
    ) -> TerminalContent {
        let mut ic = Vec::new();

        for (index, row) in cells.iter().enumerate() {
            for (cell_index, cell_char) in row.iter().enumerate() {
                ic.push(IndexedCell {
                    point: AlacPoint::new(Line(index as i32), Column(cell_index)),
                    cell: Cell {
                        c: *cell_char,
                        ..Default::default()
                    },
                });
            }
        }

        TerminalContent {
            cells: ic,
            terminal_bounds,
            ..Default::default()
        }
    }

    fn re_test(re: &str, hay: &str, expected: Vec<&str>) {
        let results: Vec<_> = regex::Regex::new(re)
            .unwrap()
            .find_iter(hay)
            .map(|m| m.as_str())
            .collect();
        assert_eq!(results, expected);
    }
    #[test]
    fn test_url_regex() {
        re_test(
            crate::URL_REGEX,
            "test http://example.com test mailto:bob@example.com train",
            vec!["http://example.com", "mailto:bob@example.com"],
        );
    }
    #[test]
    fn test_word_regex() {
        re_test(
            crate::WORD_REGEX,
            "hello, world! \"What\" is this?",
            vec!["hello", "world", "What", "is", "this"],
        );
    }
    #[test]
    fn test_word_regex_with_linenum() {
        // filename(line) and filename(line,col) as used in MSBuild output
        // should be considered a single "word", even though comma is
        // usually a word separator
        re_test(
            crate::WORD_REGEX,
            "a Main.cs(20) b",
            vec!["a", "Main.cs(20)", "b"],
        );
        re_test(
            crate::WORD_REGEX,
            "Main.cs(20,5) Error desc",
            vec!["Main.cs(20,5)", "Error", "desc"],
        );
        // filename:line:col is a popular format for unix tools
        re_test(
            crate::WORD_REGEX,
            "a Main.cs:20:5 b",
            vec!["a", "Main.cs:20:5", "b"],
        );
        // Some tools output "filename:line:col:message", which currently isn't
        // handled correctly, but might be in the future
        re_test(
            crate::WORD_REGEX,
            "Main.cs:20:5:Error desc",
            vec!["Main.cs:20:5:Error", "desc"],
        );
    }

    #[test]
    fn test_python_file_line_regex() {
        re_test(
            crate::PYTHON_FILE_LINE_REGEX,
            "hay File \"/zed/bad_py.py\", line 8 stack",
            vec!["File \"/zed/bad_py.py\", line 8"],
        );
        re_test(crate::PYTHON_FILE_LINE_REGEX, "unrelated", vec![]);
    }

    #[test]
    fn test_python_file_line() {
        let inputs: Vec<(&str, Option<(&str, u32)>)> = vec![
            (
                "File \"/zed/bad_py.py\", line 8",
                Some(("/zed/bad_py.py", 8u32)),
            ),
            ("File \"path/to/zed/bad_py.py\"", None),
            ("unrelated", None),
            ("", None),
        ];
        let actual = inputs
            .iter()
            .map(|input| python_extract_path_and_line(input.0))
            .collect::<Vec<_>>();
        let expected = inputs.iter().map(|(_, output)| *output).collect::<Vec<_>>();
        assert_eq!(actual, expected);
    }
}<|MERGE_RESOLUTION|>--- conflicted
+++ resolved
@@ -1871,17 +1871,10 @@
     }
 
     fn register_task_finished(&mut self, error_code: Option<i32>, cx: &mut Context<Terminal>) {
-<<<<<<< HEAD
-        let e: Option<ExitStatus> = error_code.map(|e| {
-            #[cfg(unix)]
-            {
-                return std::os::unix::process::ExitStatusExt::from_raw(e);
-=======
         let e: Option<ExitStatus> = error_code.map(|code| {
             #[cfg(unix)]
             {
                 return std::os::unix::process::ExitStatusExt::from_raw(code);
->>>>>>> 38afae86
             }
             #[cfg(windows)]
             {
