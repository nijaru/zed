[
  // Standard macOS bindings
  {
    "use_key_equivalents": true,
    "bindings": {
      "f4": "debugger::Start",
      "shift-f5": "debugger::Stop",
      "shift-cmd-f5": "debugger::Restart",
      "f6": "debugger::Pause",
      "f7": "debugger::StepOver",
      "f11": "debugger::StepInto",
      "shift-f11": "debugger::StepOut",
      "home": "menu::SelectFirst",
      "shift-pageup": "menu::SelectFirst",
      "pageup": "menu::SelectFirst",
      "cmd-up": "menu::SelectFirst",
      "end": "menu::SelectLast",
      "shift-pagedown": "menu::SelectLast",
      "pagedown": "menu::SelectLast",
      "cmd-down": "menu::SelectLast",
      "tab": "menu::SelectNext",
      "ctrl-n": "menu::SelectNext",
      "down": "menu::SelectNext",
      "shift-tab": "menu::SelectPrevious",
      "ctrl-p": "menu::SelectPrevious",
      "up": "menu::SelectPrevious",
      "enter": "menu::Confirm",
      "ctrl-enter": "menu::SecondaryConfirm",
      "cmd-enter": "menu::SecondaryConfirm",
      "cmd-escape": "menu::Cancel",
      "ctrl-escape": "menu::Cancel",
      "ctrl-c": "menu::Cancel",
      "escape": "menu::Cancel",
      "alt-shift-enter": "menu::Restart",
      "cmd-shift-w": "workspace::CloseWindow",
      "shift-escape": "workspace::ToggleZoom",
      "cmd-o": "workspace::Open",
      "cmd-=": ["zed::IncreaseBufferFontSize", { "persist": false }],
      "cmd-+": ["zed::IncreaseBufferFontSize", { "persist": false }],
      "cmd--": ["zed::DecreaseBufferFontSize", { "persist": false }],
      "cmd-0": ["zed::ResetBufferFontSize", { "persist": false }],
      "cmd-,": "zed::OpenSettings",
      "cmd-q": "zed::Quit",
      "cmd-h": "zed::Hide",
      "alt-cmd-h": "zed::HideOthers",
      "cmd-m": "zed::Minimize",
      "fn-f": "zed::ToggleFullScreen",
      "ctrl-cmd-f": "zed::ToggleFullScreen",
      "ctrl-cmd-z": "edit_prediction::RateCompletions",
      "ctrl-cmd-i": "edit_prediction::ToggleMenu",
      "ctrl-cmd-l": "lsp_tool::ToggleMenu"
    }
  },
  {
    "context": "Editor",
    "use_key_equivalents": true,
    "bindings": {
      "escape": "editor::Cancel",
      "shift-backspace": "editor::Backspace",
      "ctrl-h": "editor::Backspace",
      "backspace": "editor::Backspace",
      "ctrl-d": "editor::Delete",
      "delete": "editor::Delete",
      "tab": "editor::Tab",
      "shift-tab": "editor::Backtab",
      "ctrl-t": "editor::Transpose",
      "ctrl-k": "editor::KillRingCut",
      "ctrl-y": "editor::KillRingYank",
      "cmd-k cmd-q": "editor::Rewrap",
      "cmd-k q": "editor::Rewrap",
      "cmd-backspace": "editor::DeleteToBeginningOfLine",
      "cmd-delete": "editor::DeleteToEndOfLine",
      "alt-backspace": "editor::DeleteToPreviousWordStart",
      "ctrl-w": "editor::DeleteToPreviousWordStart",
      "alt-delete": "editor::DeleteToNextWordEnd",
      "cmd-x": "editor::Cut",
      "cmd-c": "editor::Copy",
      "cmd-v": "editor::Paste",
      "cmd-z": "editor::Undo",
      "cmd-shift-z": "editor::Redo",
      "up": "editor::MoveUp",
      "ctrl-up": "editor::MoveToStartOfParagraph",
      "pageup": "editor::MovePageUp",
      "shift-pageup": "editor::SelectPageUp",
      "cmd-pageup": "editor::PageUp",
      "ctrl-pageup": "editor::LineUp",
      "down": "editor::MoveDown",
      "ctrl-down": "editor::MoveToEndOfParagraph",
      "pagedown": "editor::MovePageDown",
      "shift-pagedown": "editor::SelectPageDown",
      "cmd-pagedown": "editor::PageDown",
      "ctrl-pagedown": "editor::LineDown",
      "ctrl-p": "editor::MoveUp",
      "ctrl-n": "editor::MoveDown",
      "ctrl-b": "editor::MoveLeft",
      "left": "editor::MoveLeft",
      "ctrl-f": "editor::MoveRight",
      "right": "editor::MoveRight",
      "ctrl-l": "editor::ScrollCursorCenter",
      "alt-left": "editor::MoveToPreviousWordStart",
      "alt-right": "editor::MoveToNextWordEnd",
      "cmd-left": ["editor::MoveToBeginningOfLine", { "stop_at_soft_wraps": true, "stop_at_indent": true }],
      "ctrl-a": ["editor::MoveToBeginningOfLine", { "stop_at_soft_wraps": false, "stop_at_indent": true }],
      "home": ["editor::MoveToBeginningOfLine", { "stop_at_soft_wraps": true, "stop_at_indent": true }],
      "cmd-right": ["editor::MoveToEndOfLine", { "stop_at_soft_wraps": true }],
      "ctrl-e": ["editor::MoveToEndOfLine", { "stop_at_soft_wraps": false }],
      "end": ["editor::MoveToEndOfLine", { "stop_at_soft_wraps": true }],
      "cmd-up": "editor::MoveToBeginning",
      "cmd-down": "editor::MoveToEnd",
      "cmd-home": "editor::MoveToBeginning", // Typed via `cmd-fn-left`
      "cmd-end": "editor::MoveToEnd", // Typed via `cmd-fn-right`
      "shift-up": "editor::SelectUp",
      "ctrl-shift-p": "editor::SelectUp",
      "shift-down": "editor::SelectDown",
      "ctrl-shift-n": "editor::SelectDown",
      "shift-left": "editor::SelectLeft",
      "ctrl-shift-b": "editor::SelectLeft",
      "shift-right": "editor::SelectRight",
      "ctrl-shift-f": "editor::SelectRight",
      "alt-shift-left": "editor::SelectToPreviousWordStart", // cursorWordLeftSelect
      "alt-shift-right": "editor::SelectToNextWordEnd", // cursorWordRightSelect
      "ctrl-shift-up": "editor::SelectToStartOfParagraph",
      "ctrl-shift-down": "editor::SelectToEndOfParagraph",
      "cmd-shift-up": "editor::SelectToBeginning",
      "cmd-shift-down": "editor::SelectToEnd",
      "cmd-a": "editor::SelectAll",
      "cmd-l": "editor::SelectLine",
      "cmd-shift-i": "editor::Format",
      "alt-shift-o": "editor::OrganizeImports",
      "cmd-shift-left": ["editor::SelectToBeginningOfLine", { "stop_at_soft_wraps": true, "stop_at_indent": true }],
      "shift-home": ["editor::SelectToBeginningOfLine", { "stop_at_soft_wraps": true, "stop_at_indent": true }],
      "ctrl-shift-a": ["editor::SelectToBeginningOfLine", { "stop_at_soft_wraps": true, "stop_at_indent": true }],
      "cmd-shift-right": ["editor::SelectToEndOfLine", { "stop_at_soft_wraps": true }],
      "shift-end": ["editor::SelectToEndOfLine", { "stop_at_soft_wraps": true }],
      "ctrl-shift-e": ["editor::SelectToEndOfLine", { "stop_at_soft_wraps": true }],
      "ctrl-v": ["editor::MovePageDown", { "center_cursor": true }],
      "ctrl-shift-v": ["editor::MovePageUp", { "center_cursor": true }],
      "ctrl-cmd-space": "editor::ShowCharacterPalette",
      "cmd-;": "editor::ToggleLineNumbers",
      "cmd-'": "editor::ToggleSelectedDiffHunks",
      "cmd-\"": "editor::ExpandAllDiffHunks",
      "cmd-alt-g b": "git::Blame",
      "cmd-alt-g m": "git::OpenModifiedFiles",
      "cmd-i": "editor::ShowSignatureHelp",
      "f9": "editor::ToggleBreakpoint",
      "shift-f9": "editor::EditLogBreakpoint",
      "ctrl-f12": "editor::GoToDeclaration",
      "alt-ctrl-f12": "editor::GoToDeclarationSplit",
      "ctrl-cmd-e": "editor::ToggleEditPrediction"
    }
  },
  {
    "context": "Editor && mode == full",
    "use_key_equivalents": true,
    "bindings": {
      "shift-enter": "editor::Newline",
      "enter": "editor::Newline",
      "cmd-enter": "editor::NewlineBelow",
      "cmd-shift-enter": "editor::NewlineAbove",
      "cmd-k z": "editor::ToggleSoftWrap",
      "cmd-f": "buffer_search::Deploy",
      "cmd-alt-f": "buffer_search::DeployReplace",
      "cmd-alt-l": ["buffer_search::Deploy", { "selection_search_enabled": true }],
      "cmd-e": ["buffer_search::Deploy", { "focus": false }],
      "cmd->": "assistant::QuoteSelection",
      "cmd-<": "assistant::InsertIntoEditor",
      "cmd-alt-e": "editor::SelectEnclosingSymbol",
      "alt-enter": "editor::OpenSelectionsInMultibuffer"
    }
  },
  {
    "context": "Editor && multibuffer",
    "use_key_equivalents": true,
    "bindings": {
      "cmd-up": "editor::MoveToStartOfExcerpt",
      "cmd-down": "editor::MoveToStartOfNextExcerpt",
      "cmd-shift-up": "editor::SelectToStartOfExcerpt",
      "cmd-shift-down": "editor::SelectToStartOfNextExcerpt"
    }
  },
  {
    "context": "Editor && mode == full && edit_prediction",
    "use_key_equivalents": true,
    "bindings": {
      "alt-tab": "editor::NextEditPrediction",
      "alt-shift-tab": "editor::PreviousEditPrediction"
    }
  },
  {
    "context": "Editor && !edit_prediction",
    "use_key_equivalents": true,
    "bindings": {
      "alt-tab": "editor::ShowEditPrediction"
    }
  },
  {
    "context": "Editor && mode == auto_height",
    "use_key_equivalents": true,
    "bindings": {
      "ctrl-enter": "editor::Newline",
      "shift-enter": "editor::Newline",
      "ctrl-shift-enter": "editor::NewlineBelow"
    }
  },
  {
    "context": "Markdown",
    "use_key_equivalents": true,
    "bindings": {
      "cmd-c": "markdown::Copy"
    }
  },
  {
    "context": "Editor && jupyter && !ContextEditor",
    "use_key_equivalents": true,
    "bindings": {
      "ctrl-shift-enter": "repl::Run",
      "ctrl-alt-enter": "repl::RunInPlace"
    }
  },
  {
    "context": "Editor && !agent_diff",
    "use_key_equivalents": true,
    "bindings": {
      "cmd-alt-z": "git::Restore",
      "cmd-alt-y": "git::ToggleStaged",
      "cmd-y": "git::StageAndNext",
      "cmd-shift-y": "git::UnstageAndNext"
    }
  },
  {
    "context": "AgentDiff",
    "use_key_equivalents": true,
    "bindings": {
      "cmd-y": "agent::Keep",
      "cmd-n": "agent::Reject",
      "cmd-shift-y": "agent::KeepAll",
      "cmd-shift-n": "agent::RejectAll"
    }
  },
  {
    "context": "Editor && editor_agent_diff",
    "use_key_equivalents": true,
    "bindings": {
      "cmd-y": "agent::Keep",
      "cmd-n": "agent::Reject",
      "cmd-shift-y": "agent::KeepAll",
      "cmd-shift-n": "agent::RejectAll",
      "shift-ctrl-r": "agent::OpenAgentDiff"
    }
  },
  {
    "context": "ContextEditor > Editor",
    "use_key_equivalents": true,
    "bindings": {
      "cmd-enter": "assistant::Assist",
      "cmd-s": "workspace::Save",
      "cmd-<": "assistant::InsertIntoEditor",
      "shift-enter": "assistant::Split",
      "ctrl-r": "assistant::CycleMessageRole",
      "enter": "assistant::ConfirmCommand",
      "alt-enter": "editor::Newline",
      "cmd-k c": "assistant::CopyCode",
      "cmd-g": "search::SelectNextMatch",
      "cmd-shift-g": "search::SelectPreviousMatch",
      "cmd-k l": "agent::OpenRulesLibrary"
    }
  },
  {
    "context": "AgentPanel",
    "use_key_equivalents": true,
    "bindings": {
      "cmd-n": "agent::NewThread",
      "cmd-alt-n": "agent::NewTextThread",
      "cmd-shift-h": "agent::OpenHistory",
      "cmd-alt-c": "agent::OpenConfiguration",
      "cmd-alt-p": "agent::OpenRulesLibrary",
      "cmd-i": "agent::ToggleProfileSelector",
      "cmd-alt-/": "agent::ToggleModelSelector",
      "cmd-shift-a": "agent::ToggleContextPicker",
      "cmd-shift-j": "agent::ToggleNavigationMenu",
      "cmd-shift-i": "agent::ToggleOptionsMenu",
      "shift-alt-escape": "agent::ExpandMessageEditor",
      "cmd->": "assistant::QuoteSelection",
      "cmd-alt-e": "agent::RemoveAllContext",
      "cmd-shift-e": "project_panel::ToggleFocus",
      "cmd-ctrl-b": "agent::ToggleBurnMode",
      "cmd-shift-enter": "agent::ContinueThread",
      "alt-enter": "agent::ContinueWithBurnMode"
    }
  },
  {
    "context": "AgentPanel > NavigationMenu",
    "bindings": {
      "shift-backspace": "agent::DeleteRecentlyOpenThread"
    }
  },
  {
    "context": "AgentPanel > Markdown",
    "use_key_equivalents": true,
    "bindings": {
      "cmd-c": "markdown::CopyAsMarkdown"
    }
  },
  {
    "context": "AgentPanel && prompt_editor",
    "use_key_equivalents": true,
    "bindings": {
      "cmd-n": "agent::NewTextThread",
      "cmd-alt-t": "agent::NewThread"
    }
  },
  {
    "context": "MessageEditor > Editor",
    "use_key_equivalents": true,
    "bindings": {
      "enter": "agent::Chat",
      "cmd-enter": "agent::ChatWithFollow",
      "cmd-i": "agent::ToggleProfileSelector",
      "shift-ctrl-r": "agent::OpenAgentDiff",
      "cmd-shift-y": "agent::KeepAll",
      "cmd-shift-n": "agent::RejectAll"
    }
  },
  {
    "context": "EditMessageEditor > Editor",
    "use_key_equivalents": true,
    "bindings": {
      "escape": "menu::Cancel",
      "enter": "menu::Confirm",
      "alt-enter": "editor::Newline"
    }
  },
  {
    "context": "AgentFeedbackMessageEditor > Editor",
    "use_key_equivalents": true,
    "bindings": {
      "escape": "menu::Cancel",
      "enter": "menu::Confirm",
      "alt-enter": "editor::Newline"
    }
  },
  {
    "context": "ContextStrip",
    "use_key_equivalents": true,
    "bindings": {
      "up": "agent::FocusUp",
      "right": "agent::FocusRight",
      "left": "agent::FocusLeft",
      "down": "agent::FocusDown",
      "backspace": "agent::RemoveFocusedContext",
      "enter": "agent::AcceptSuggestedContext"
    }
  },
  {
    "context": "AgentConfiguration",
    "bindings": {
      "ctrl--": "pane::GoBack"
    }
  },
  {
    "context": "ThreadHistory",
    "bindings": {
      "ctrl--": "pane::GoBack"
    }
  },
  {
    "context": "ThreadHistory > Editor",
    "bindings": {
      "shift-backspace": "agent::RemoveSelectedThread"
    }
  },
  {
    "context": "PromptLibrary",
    "use_key_equivalents": true,
    "bindings": {
      "cmd-n": "rules_library::NewRule",
      "cmd-shift-s": "rules_library::ToggleDefaultRule",
      "cmd-w": "workspace::CloseWindow"
    }
  },
  {
    "context": "BufferSearchBar",
    "use_key_equivalents": true,
    "bindings": {
      "escape": "buffer_search::Dismiss",
      "tab": "buffer_search::FocusEditor",
      "enter": "search::SelectNextMatch",
      "shift-enter": "search::SelectPreviousMatch",
      "alt-enter": "search::SelectAllMatches",
      "cmd-f": "search::FocusSearch",
      "cmd-alt-f": "search::ToggleReplace",
      "cmd-alt-l": "search::ToggleSelection",
      "cmd-shift-o": "outline::Toggle"
    }
  },
  {
    "context": "BufferSearchBar && in_replace > Editor",
    "use_key_equivalents": true,
    "bindings": {
      "enter": "search::ReplaceNext",
      "cmd-enter": "search::ReplaceAll"
    }
  },
  {
    "context": "BufferSearchBar && !in_replace > Editor",
    "use_key_equivalents": true,
    "bindings": {
      "up": "search::PreviousHistoryQuery",
      "down": "search::NextHistoryQuery"
    }
  },
  {
    "context": "ProjectSearchBar",
    "use_key_equivalents": true,
    "bindings": {
      "escape": "project_search::ToggleFocus",
      "cmd-shift-j": "project_search::ToggleFilters",
      "cmd-shift-f": "search::FocusSearch",
      "cmd-shift-h": "search::ToggleReplace",
      "alt-cmd-g": "search::ToggleRegex",
      "alt-cmd-x": "search::ToggleRegex"
    }
  },
  {
    "context": "ProjectSearchBar > Editor",
    "use_key_equivalents": true,
    "bindings": {
      "up": "search::PreviousHistoryQuery",
      "down": "search::NextHistoryQuery"
    }
  },
  {
    "context": "ProjectSearchBar && in_replace > Editor",
    "use_key_equivalents": true,
    "bindings": {
      "enter": "search::ReplaceNext",
      "cmd-enter": "search::ReplaceAll"
    }
  },
  {
    "context": "ProjectSearchView",
    "use_key_equivalents": true,
    "bindings": {
      "escape": "project_search::ToggleFocus",
      "cmd-shift-j": "project_search::ToggleFilters",
      "cmd-shift-h": "search::ToggleReplace",
      "alt-cmd-g": "search::ToggleRegex",
      "alt-cmd-x": "search::ToggleRegex"
    }
  },
  {
    "context": "Pane",
    "use_key_equivalents": true,
    "bindings": {
      "alt-cmd-left": "pane::ActivatePreviousItem",
      "cmd-{": "pane::ActivatePreviousItem",
      "alt-cmd-right": "pane::ActivateNextItem",
      "cmd-}": "pane::ActivateNextItem",
      "ctrl-shift-pageup": "pane::SwapItemLeft",
      "ctrl-shift-pagedown": "pane::SwapItemRight",
      "cmd-w": ["pane::CloseActiveItem", { "close_pinned": false }],
      "alt-cmd-t": ["pane::CloseInactiveItems", { "close_pinned": false }],
      "ctrl-alt-cmd-w": "workspace::CloseInactiveTabsAndPanes",
      "cmd-k e": ["pane::CloseItemsToTheLeft", { "close_pinned": false }],
      "cmd-k t": ["pane::CloseItemsToTheRight", { "close_pinned": false }],
      "cmd-k u": ["pane::CloseCleanItems", { "close_pinned": false }],
      "cmd-k w": ["pane::CloseAllItems", { "close_pinned": false }],
      "cmd-k cmd-w": "workspace::CloseAllItemsAndPanes",
      "cmd-f": "project_search::ToggleFocus",
      "cmd-g": "search::SelectNextMatch",
      "cmd-shift-g": "search::SelectPreviousMatch",
      "cmd-shift-h": "search::ToggleReplace",
      "cmd-alt-l": "search::ToggleSelection",
      "alt-enter": "search::SelectAllMatches",
      "alt-cmd-c": "search::ToggleCaseSensitive",
      "alt-cmd-w": "search::ToggleWholeWord",
      "alt-cmd-f": "project_search::ToggleFilters",
      "alt-cmd-x": "search::ToggleRegex",
      "cmd-k shift-enter": "pane::TogglePinTab"
    }
  },
  // Bindings from VS Code
  {
    "context": "Editor",
    "use_key_equivalents": true,
    "bindings": {
      "cmd-[": "editor::Outdent",
      "cmd-]": "editor::Indent",
      "cmd-ctrl-p": "editor::AddSelectionAbove", // Insert cursor above
      "cmd-alt-up": "editor::AddSelectionAbove",
      "cmd-ctrl-n": "editor::AddSelectionBelow", // Insert cursor below
      "cmd-alt-down": "editor::AddSelectionBelow",
      "cmd-shift-k": "editor::DeleteLine",
      "alt-up": "editor::MoveLineUp",
      "alt-down": "editor::MoveLineDown",
      "alt-shift-up": "editor::DuplicateLineUp",
      "alt-shift-down": "editor::DuplicateLineDown",
      "ctrl-shift-right": "editor::SelectLargerSyntaxNode", // Expand Selection
      "ctrl-shift-left": "editor::SelectSmallerSyntaxNode", // Shrink Selection
      "cmd-d": ["editor::SelectNext", { "replace_newest": false }], // editor.action.addSelectionToNextFindMatch / find_under_expand
      "cmd-shift-l": "editor::SelectAllMatches", // Select all occurrences of current selection
      "cmd-f2": "editor::SelectAllMatches", // Select all occurrences of current word
      "cmd-k cmd-d": ["editor::SelectNext", { "replace_newest": true }], // editor.action.moveSelectionToNextFindMatch / find_under_expand_skip
      // macOS binds `ctrl-cmd-d` to Show Dictionary which breaks these two binds
      // To use `ctrl-cmd-d` or `ctrl-k ctrl-cmd-d` in Zed you must execute this command and then restart:
      //   defaults write com.apple.symbolichotkeys AppleSymbolicHotKeys -dict-add 70 '<dict><key>enabled</key><false/></dict>'
      "ctrl-cmd-d": ["editor::SelectPrevious", { "replace_newest": false }], // editor.action.addSelectionToPreviousFindMatch
      "cmd-k ctrl-cmd-d": ["editor::SelectPrevious", { "replace_newest": true }], // editor.action.moveSelectionToPreviousFindMatch
      "cmd-k cmd-i": "editor::Hover",
      "cmd-/": ["editor::ToggleComments", { "advance_downwards": false }],
      "cmd-u": "editor::UndoSelection",
      "cmd-shift-u": "editor::RedoSelection",
      "f8": "editor::GoToDiagnostic",
      "shift-f8": "editor::GoToPreviousDiagnostic",
      "f2": "editor::Rename",
      "f12": "editor::GoToDefinition",
      "alt-f12": "editor::GoToDefinitionSplit",
      "cmd-f12": "editor::GoToTypeDefinition",
      "shift-f12": "editor::GoToImplementation",
      "alt-cmd-f12": "editor::GoToTypeDefinitionSplit",
      "alt-shift-f12": "editor::FindAllReferences",
      "cmd-|": "editor::MoveToEnclosingBracket",
      "ctrl-m": "editor::MoveToEnclosingBracket",
      "alt-cmd-[": "editor::Fold",
      "alt-cmd-]": "editor::UnfoldLines",
      "cmd-k cmd-l": "editor::ToggleFold",
      "cmd-k cmd-[": "editor::FoldRecursive",
      "cmd-k cmd-]": "editor::UnfoldRecursive",
      "cmd-k cmd-1": ["editor::FoldAtLevel", 1],
      "cmd-k cmd-2": ["editor::FoldAtLevel", 2],
      "cmd-k cmd-3": ["editor::FoldAtLevel", 3],
      "cmd-k cmd-4": ["editor::FoldAtLevel", 4],
      "cmd-k cmd-5": ["editor::FoldAtLevel", 5],
      "cmd-k cmd-6": ["editor::FoldAtLevel", 6],
      "cmd-k cmd-7": ["editor::FoldAtLevel", 7],
      "cmd-k cmd-8": ["editor::FoldAtLevel", 8],
      "cmd-k cmd-9": ["editor::FoldAtLevel", 9],
      "cmd-k cmd-0": "editor::FoldAll",
      "cmd-k cmd-j": "editor::UnfoldAll",
      // Using `ctrl-space` / `ctrl-shift-space` in Zed requires disabling the macOS global shortcut.
      // System Preferences->Keyboard->Keyboard Shortcuts->Input Sources->Select the previous input source (uncheck)
      "ctrl-space": "editor::ShowCompletions",
      "ctrl-shift-space": "editor::ShowWordCompletions",
      "cmd-.": "editor::ToggleCodeActions",
      "cmd-k r": "editor::RevealInFileManager",
      "cmd-k p": "editor::CopyPath",
      "cmd-\\": "pane::SplitRight",
      "ctrl-cmd-c": "editor::DisplayCursorNames"
    }
  },
  {
    "context": "Editor && extension == md",
    "use_key_equivalents": true,
    "bindings": {
      "cmd-k v": "markdown::OpenPreviewToTheSide",
      "cmd-shift-v": "markdown::OpenPreview"
    }
  },
  {
    "context": "Editor && extension == svg",
    "use_key_equivalents": true,
    "bindings": {
      "cmd-k v": "svg::OpenPreviewToTheSide",
      "cmd-shift-v": "svg::OpenPreview"
    }
  },
  {
    "context": "Editor && mode == full",
    "use_key_equivalents": true,
    "bindings": {
      "cmd-shift-o": "outline::Toggle",
      "ctrl-g": "go_to_line::Toggle",
      "cmd-shift-backspace": "editor::GoToPreviousChange",
      "cmd-shift-alt-backspace": "editor::GoToNextChange"
    }
  },
  {
    "context": "Pane",
    "use_key_equivalents": true,
    "bindings": {
      "ctrl-1": ["pane::ActivateItem", 0],
      "ctrl-2": ["pane::ActivateItem", 1],
      "ctrl-3": ["pane::ActivateItem", 2],
      "ctrl-4": ["pane::ActivateItem", 3],
      "ctrl-5": ["pane::ActivateItem", 4],
      "ctrl-6": ["pane::ActivateItem", 5],
      "ctrl-7": ["pane::ActivateItem", 6],
      "ctrl-8": ["pane::ActivateItem", 7],
      "ctrl-9": ["pane::ActivateItem", 8],
      "ctrl-0": "pane::ActivateLastItem",
      "ctrl--": "pane::GoBack",
      "ctrl-_": "pane::GoForward",
      "cmd-shift-f": "pane::DeploySearch"
    }
  },
  {
    "context": "Workspace",
    "use_key_equivalents": true,
    "bindings": {
      // Change the default action on `menu::Confirm` by setting the parameter
      // "alt-cmd-o": ["projects::OpenRecent", {"create_new_window": true }],
      "alt-cmd-o": ["projects::OpenRecent", { "create_new_window": false }],
      "ctrl-cmd-o": ["projects::OpenRemote", { "from_existing_connection": false, "create_new_window": false }],
      "ctrl-cmd-shift-o": ["projects::OpenRemote", { "from_existing_connection": true, "create_new_window": false }],
<<<<<<< HEAD
=======
      "cmd-ctrl-b": "branches::OpenRecent",
>>>>>>> 7c4da373
      "ctrl-~": "workspace::NewTerminal",
      "cmd-s": "workspace::Save",
      "cmd-k s": "workspace::SaveWithoutFormat",
      "alt-shift-enter": "toast::RunAction",
      "cmd-shift-s": "workspace::SaveAs",
      "cmd-shift-n": "workspace::NewWindow",
      "ctrl-`": "terminal_panel::ToggleFocus",
      "cmd-1": ["workspace::ActivatePane", 0],
      "cmd-2": ["workspace::ActivatePane", 1],
      "cmd-3": ["workspace::ActivatePane", 2],
      "cmd-4": ["workspace::ActivatePane", 3],
      "cmd-5": ["workspace::ActivatePane", 4],
      "cmd-6": ["workspace::ActivatePane", 5],
      "cmd-7": ["workspace::ActivatePane", 6],
      "cmd-8": ["workspace::ActivatePane", 7],
      "cmd-9": ["workspace::ActivatePane", 8],
      "cmd-b": "workspace::ToggleLeftDock",
      "cmd-alt-b": "workspace::ToggleRightDock",
      "cmd-r": "workspace::ToggleRightDock",
      "cmd-j": "workspace::ToggleBottomDock",
      "alt-cmd-y": "workspace::CloseAllDocks",
      "cmd-shift-f": "pane::DeploySearch",
      "cmd-shift-h": ["pane::DeploySearch", { "replace_enabled": true }],
      "cmd-shift-t": "pane::ReopenClosedItem",
      "cmd-k cmd-s": "zed::OpenKeymap",
      "cmd-k cmd-t": "theme_selector::Toggle",
      "cmd-t": "project_symbols::Toggle",
      "cmd-p": "file_finder::Toggle",
      "ctrl-tab": "tab_switcher::Toggle",
      "ctrl-shift-tab": ["tab_switcher::Toggle", { "select_last": true }],
      "cmd-shift-p": "command_palette::Toggle",
      "cmd-shift-m": "diagnostics::Deploy",
      "cmd-shift-e": "project_panel::ToggleFocus",
      "cmd-shift-b": "outline_panel::ToggleFocus",
      "ctrl-shift-g": "git_panel::ToggleFocus",
      "cmd-shift-d": "debug_panel::ToggleFocus",
      "cmd-?": "agent::ToggleFocus",
      "cmd-alt-s": "workspace::SaveAll",
      "cmd-k m": "language_selector::Toggle",
      "escape": "workspace::Unfollow",
      "cmd-k cmd-left": "workspace::ActivatePaneLeft",
      "cmd-k cmd-right": "workspace::ActivatePaneRight",
      "cmd-k cmd-up": "workspace::ActivatePaneUp",
      "cmd-k cmd-down": "workspace::ActivatePaneDown",
      "cmd-k shift-left": "workspace::SwapPaneLeft",
      "cmd-k shift-right": "workspace::SwapPaneRight",
      "cmd-k shift-up": "workspace::SwapPaneUp",
      "cmd-k shift-down": "workspace::SwapPaneDown",
      "cmd-shift-x": "zed::Extensions",
      "f5": "debugger::RerunLastSession"
    }
  },
  {
    "context": "Workspace && !Terminal",
    "use_key_equivalents": true,
    "bindings": {
      "cmd-n": "workspace::NewFile",
      "cmd-shift-r": "task::Spawn",
      "cmd-alt-r": "task::Rerun",
      "ctrl-alt-shift-r": ["task::Spawn", { "reveal_target": "center" }]
      // also possible to spawn tasks by name:
      // "foo-bar": ["task::Spawn", { "task_name": "MyTask", "reveal_target": "dock" }]
      // or by tag:
      // "foo-bar": ["task::Spawn", { "task_tag": "MyTag" }],
    }
  },
  {
    "context": "Workspace && debugger_running",
    "use_key_equivalents": true,
    "bindings": {
      "f5": "zed::NoAction"
    }
  },
  {
    "context": "Workspace && debugger_stopped",
    "use_key_equivalents": true,
    "bindings": {
      "f5": "debugger::Continue"
    }
  },
  // Bindings from Sublime Text
  {
    "context": "Editor",
    "use_key_equivalents": true,
    "bindings": {
      "ctrl-j": "editor::JoinLines",
      "ctrl-alt-backspace": "editor::DeleteToPreviousSubwordStart",
      "ctrl-alt-h": "editor::DeleteToPreviousSubwordStart",
      "ctrl-alt-delete": "editor::DeleteToNextSubwordEnd",
      "ctrl-alt-d": "editor::DeleteToNextSubwordEnd",
      "ctrl-alt-left": "editor::MoveToPreviousSubwordStart",
      "ctrl-alt-b": "editor::MoveToPreviousSubwordStart",
      "ctrl-alt-right": "editor::MoveToNextSubwordEnd",
      "ctrl-alt-f": "editor::MoveToNextSubwordEnd",
      "ctrl-alt-shift-left": "editor::SelectToPreviousSubwordStart",
      "ctrl-alt-shift-b": "editor::SelectToPreviousSubwordStart",
      "ctrl-alt-shift-right": "editor::SelectToNextSubwordEnd",
      "ctrl-alt-shift-f": "editor::SelectToNextSubwordEnd"
    }
  },
  // Bindings from Atom
  {
    "context": "Pane",
    "use_key_equivalents": true,
    "bindings": {
      "cmd-k up": "pane::SplitUp",
      "cmd-k down": "pane::SplitDown",
      "cmd-k left": "pane::SplitLeft",
      "cmd-k right": "pane::SplitRight"
    }
  },
  // Bindings that should be unified with bindings for more general actions
  {
    "context": "Editor && renaming",
    "use_key_equivalents": true,
    "bindings": {
      "enter": "editor::ConfirmRename"
    }
  },
  {
    "context": "Editor && showing_completions",
    "use_key_equivalents": true,
    "bindings": {
      "enter": "editor::ConfirmCompletion",
      "shift-enter": "editor::ConfirmCompletionReplace",
      "tab": "editor::ComposeCompletion"
    }
  },
  {
    "context": "Editor && edit_prediction",
    "bindings": {
      "alt-tab": "editor::AcceptEditPrediction",
      "tab": "editor::AcceptEditPrediction",
      "ctrl-cmd-right": "editor::AcceptPartialEditPrediction"
    }
  },
  {
    "context": "Editor && edit_prediction_conflict",
    "use_key_equivalents": true,
    "bindings": {
      "alt-tab": "editor::AcceptEditPrediction",
      "ctrl-cmd-right": "editor::AcceptPartialEditPrediction"
    }
  },
  {
    "context": "Editor && showing_code_actions",
    "use_key_equivalents": true,
    "bindings": {
      "enter": "editor::ConfirmCodeAction"
    }
  },
  {
    "context": "Editor && (showing_code_actions || showing_completions)",
    "use_key_equivalents": true,
    "bindings": {
      "up": "editor::ContextMenuPrevious",
      "ctrl-p": "editor::ContextMenuPrevious",
      "down": "editor::ContextMenuNext",
      "ctrl-n": "editor::ContextMenuNext",
      "pageup": "editor::ContextMenuFirst",
      "pagedown": "editor::ContextMenuLast"
    }
  },
  // Custom bindings
  {
    "use_key_equivalents": true,
    "bindings": {
      "ctrl-alt-cmd-f": "workspace::FollowNextCollaborator",
      // TODO: Move this to a dock open action
      "cmd-shift-c": "collab_panel::ToggleFocus",
      // Only available in debug builds: opens an element inspector for development.
      "cmd-alt-i": "dev::ToggleInspector"
    }
  },
  {
    "context": "!ContextEditor > Editor && mode == full",
    "use_key_equivalents": true,
    "bindings": {
      "alt-enter": "editor::OpenExcerpts",
      "shift-enter": "editor::ExpandExcerpts",
      "cmd-alt-enter": "editor::OpenExcerptsSplit",
      "cmd-shift-e": "pane::RevealInProjectPanel",
      "cmd-f8": "editor::GoToHunk",
      "cmd-shift-f8": "editor::GoToPreviousHunk",
      "ctrl-enter": "assistant::InlineAssist",
      "ctrl-:": "editor::ToggleInlayHints"
    }
  },
  {
    "context": "PromptEditor",
    "use_key_equivalents": true,
    "bindings": {
      "cmd-shift-a": "agent::ToggleContextPicker",
      "cmd-alt-/": "agent::ToggleModelSelector",
      "cmd-alt-e": "agent::RemoveAllContext",
      "ctrl-[": "agent::CyclePreviousInlineAssist",
      "ctrl-]": "agent::CycleNextInlineAssist"
    }
  },
  {
    "context": "Prompt",
    "use_key_equivalents": true,
    "bindings": {
      "left": "menu::SelectPrevious",
      "right": "menu::SelectNext",
      "h": "menu::SelectPrevious",
      "l": "menu::SelectNext"
    }
  },
  {
    "context": "ProjectSearchBar && !in_replace",
    "use_key_equivalents": true,
    "bindings": {
      "cmd-enter": "project_search::SearchInNew"
    }
  },
  {
    "context": "OutlinePanel && not_editing",
    "use_key_equivalents": true,
    "bindings": {
      "escape": "menu::Cancel",
      "left": "outline_panel::CollapseSelectedEntry",
      "right": "outline_panel::ExpandSelectedEntry",
      "cmd-alt-c": "workspace::CopyPath",
      "alt-cmd-shift-c": "workspace::CopyRelativePath",
      "alt-cmd-r": "outline_panel::RevealInFileManager",
      "space": "outline_panel::OpenSelectedEntry",
      "shift-down": "menu::SelectNext",
      "shift-up": "menu::SelectPrevious",
      "alt-enter": "editor::OpenExcerpts",
      "cmd-alt-enter": "editor::OpenExcerptsSplit"
    }
  },
  {
    "context": "ProjectPanel",
    "use_key_equivalents": true,
    "bindings": {
      "left": "project_panel::CollapseSelectedEntry",
      "right": "project_panel::ExpandSelectedEntry",
      "cmd-n": "project_panel::NewFile",
      "cmd-d": "project_panel::Duplicate",
      "alt-cmd-n": "project_panel::NewDirectory",
      "cmd-x": "project_panel::Cut",
      "cmd-c": "project_panel::Copy",
      "cmd-v": "project_panel::Paste",
      "cmd-alt-c": "workspace::CopyPath",
      "alt-cmd-shift-c": "workspace::CopyRelativePath",
      "enter": "project_panel::Rename",
      "f2": "project_panel::Rename",
      "backspace": ["project_panel::Trash", { "skip_prompt": false }],
      "delete": ["project_panel::Trash", { "skip_prompt": false }],
      "cmd-backspace": ["project_panel::Trash", { "skip_prompt": true }],
      "cmd-delete": ["project_panel::Delete", { "skip_prompt": false }],
      "alt-cmd-r": "project_panel::RevealInFileManager",
      "ctrl-shift-enter": "project_panel::OpenWithSystem",
      "cmd-alt-backspace": ["project_panel::Delete", { "skip_prompt": false }],
      "cmd-alt-shift-f": "project_panel::NewSearchInDirectory",
      "shift-down": "menu::SelectNext",
      "shift-up": "menu::SelectPrevious",
      "escape": "menu::Cancel"
    }
  },
  {
    "context": "ProjectPanel && not_editing",
    "use_key_equivalents": true,
    "bindings": {
      "space": "project_panel::Open"
    }
  },
  {
    "context": "VariableList",
    "use_key_equivalents": true,
    "bindings": {
      "left": "variable_list::CollapseSelectedEntry",
      "right": "variable_list::ExpandSelectedEntry",
      "enter": "variable_list::EditVariable",
      "cmd-c": "variable_list::CopyVariableValue",
      "cmd-alt-c": "variable_list::CopyVariableName",
      "delete": "variable_list::RemoveWatch",
      "backspace": "variable_list::RemoveWatch",
      "alt-enter": "variable_list::AddWatch"
    }
  },
  {
    "context": "GitPanel && ChangesList",
    "use_key_equivalents": true,
    "bindings": {
      "up": "menu::SelectPrevious",
      "down": "menu::SelectNext",
      "cmd-up": "menu::SelectFirst",
      "cmd-down": "menu::SelectLast",
      "enter": "menu::Confirm",
      "cmd-alt-y": "git::ToggleStaged",
      "space": "git::ToggleStaged",
      "cmd-y": "git::StageFile",
      "cmd-shift-y": "git::UnstageFile",
      "alt-down": "git_panel::FocusEditor",
      "tab": "git_panel::FocusEditor",
      "shift-tab": "git_panel::FocusEditor",
      "escape": "git_panel::ToggleFocus",
      "cmd-enter": "git::Commit",
      "cmd-shift-enter": "git::Amend",
      "backspace": ["git::RestoreFile", { "skip_prompt": false }],
      "delete": ["git::RestoreFile", { "skip_prompt": false }],
      "cmd-backspace": ["git::RestoreFile", { "skip_prompt": true }],
      "cmd-delete": ["git::RestoreFile", { "skip_prompt": true }]
    }
  },
  {
    "context": "GitPanel && CommitEditor",
    "use_key_equivalents": true,
    "bindings": {
      "escape": "git::Cancel"
    }
  },
  {
    "context": "GitDiff > Editor",
    "use_key_equivalents": true,
    "bindings": {
      "cmd-enter": "git::Commit",
      "cmd-shift-enter": "git::Amend",
      "cmd-ctrl-y": "git::StageAll",
      "cmd-ctrl-shift-y": "git::UnstageAll"
    }
  },
  {
    "context": "GitPanel > Editor",
    "use_key_equivalents": true,
    "bindings": {
      "enter": "editor::Newline",
      "cmd-enter": "git::Commit",
      "cmd-shift-enter": "git::Amend",
      "tab": "git_panel::FocusChanges",
      "shift-tab": "git_panel::FocusChanges",
      "alt-up": "git_panel::FocusChanges",
      "shift-escape": "git::ExpandCommitEditor",
      "alt-tab": "git::GenerateCommitMessage"
    }
  },
  {
    "context": "GitPanel",
    "use_key_equivalents": true,
    "bindings": {
      "ctrl-g ctrl-g": "git::Fetch",
      "ctrl-g up": "git::Push",
      "ctrl-g down": "git::Pull",
      "ctrl-g shift-up": "git::ForcePush",
      "ctrl-g d": "git::Diff",
      "ctrl-g backspace": "git::RestoreTrackedFiles",
      "ctrl-g shift-backspace": "git::TrashUntrackedFiles",
      "cmd-ctrl-y": "git::StageAll",
      "cmd-ctrl-shift-y": "git::UnstageAll"
    }
  },
  {
    "context": "GitCommit > Editor",
    "use_key_equivalents": true,
    "bindings": {
      "enter": "editor::Newline",
      "escape": "menu::Cancel",
      "cmd-enter": "git::Commit",
      "cmd-shift-enter": "git::Amend",
      "alt-tab": "git::GenerateCommitMessage"
    }
  },
  {
    "context": "DebugPanel",
    "bindings": {
      "cmd-t": "debugger::ToggleThreadPicker",
      "cmd-i": "debugger::ToggleSessionPicker",
      "shift-alt-escape": "debugger::ToggleExpandItem"
    }
  },
  {
    "context": "BreakpointList",
    "bindings": {
      "space": "debugger::ToggleEnableBreakpoint",
      "backspace": "debugger::UnsetBreakpoint",
      "left": "debugger::PreviousBreakpointProperty",
      "right": "debugger::NextBreakpointProperty"
    }
  },
  {
    "context": "CollabPanel && not_editing",
    "use_key_equivalents": true,
    "bindings": {
      "ctrl-backspace": "collab_panel::Remove",
      "space": "menu::Confirm",
      "cmd-up": "collab_panel::MoveChannelUp",
      "cmd-down": "collab_panel::MoveChannelDown"
    }
  },
  {
    "context": "(CollabPanel && editing) > Editor",
    "use_key_equivalents": true,
    "bindings": {
      "space": "collab_panel::InsertSpace"
    }
  },
  {
    "context": "ChannelModal",
    "use_key_equivalents": true,
    "bindings": {
      "tab": "channel_modal::ToggleMode"
    }
  },
  {
    "context": "Picker > Editor",
    "use_key_equivalents": true,
    "bindings": {
      "escape": "menu::Cancel",
      "up": "menu::SelectPrevious",
      "down": "menu::SelectNext",
      "tab": "picker::ConfirmCompletion",
      "alt-enter": ["picker::ConfirmInput", { "secondary": false }],
      "cmd-alt-enter": ["picker::ConfirmInput", { "secondary": true }]
    }
  },
  {
    "context": "ChannelModal > Picker > Editor",
    "use_key_equivalents": true,
    "bindings": {
      "tab": "channel_modal::ToggleMode"
    }
  },
  {
    "context": "FileFinder || (FileFinder > Picker > Editor)",
    "use_key_equivalents": true,
    "bindings": {
      "cmd-shift-a": "file_finder::ToggleSplitMenu",
      "cmd-shift-i": "file_finder::ToggleFilterMenu"
    }
  },
  {
    "context": "FileFinder || (FileFinder > Picker > Editor) || (FileFinder > Picker > menu)",
    "use_key_equivalents": true,
    "bindings": {
      "cmd-shift-p": "file_finder::SelectPrevious",
      "cmd-j": "pane::SplitDown",
      "cmd-k": "pane::SplitUp",
      "cmd-h": "pane::SplitLeft",
      "cmd-l": "pane::SplitRight"
    }
  },
  {
    "context": "TabSwitcher",
    "use_key_equivalents": true,
    "bindings": {
      "ctrl-shift-tab": "menu::SelectPrevious",
      "ctrl-up": "menu::SelectPrevious",
      "ctrl-down": "menu::SelectNext",
      "ctrl-backspace": "tab_switcher::CloseSelectedItem"
    }
  },
  {
    "context": "Terminal",
    "use_key_equivalents": true,
    "bindings": {
      "ctrl-cmd-space": "terminal::ShowCharacterPalette",
      "cmd-c": "terminal::Copy",
      "cmd-v": "terminal::Paste",
      "cmd-a": "editor::SelectAll",
      "cmd-k": "terminal::Clear",
      "cmd-n": "workspace::NewTerminal",
      "ctrl-enter": "assistant::InlineAssist",
      "ctrl-_": null, // emacs undo
      // Some nice conveniences
      "cmd-backspace": ["terminal::SendText", "\u0015"],
      "cmd-right": ["terminal::SendText", "\u0005"],
      "cmd-left": ["terminal::SendText", "\u0001"],
      // Terminal.app compatibility
      "alt-left": ["terminal::SendText", "\u001bb"],
      "alt-right": ["terminal::SendText", "\u001bf"],
      "alt-b": ["terminal::SendText", "\u001bb"],
      "alt-f": ["terminal::SendText", "\u001bf"],
      "ctrl-delete": ["terminal::SendText", "\u001bd"],
      // There are conflicting bindings for these keys in the global context.
      // these bindings override them, remove at your own risk:
      "up": ["terminal::SendKeystroke", "up"],
      "pageup": ["terminal::SendKeystroke", "pageup"],
      "down": ["terminal::SendKeystroke", "down"],
      "pagedown": ["terminal::SendKeystroke", "pagedown"],
      "escape": ["terminal::SendKeystroke", "escape"],
      "enter": ["terminal::SendKeystroke", "enter"],
      "ctrl-c": ["terminal::SendKeystroke", "ctrl-c"],
      "ctrl-backspace": ["terminal::SendKeystroke", "ctrl-w"],
      "shift-pageup": "terminal::ScrollPageUp",
      "cmd-up": "terminal::ScrollPageUp",
      "shift-pagedown": "terminal::ScrollPageDown",
      "cmd-down": "terminal::ScrollPageDown",
      "shift-up": "terminal::ScrollLineUp",
      "shift-down": "terminal::ScrollLineDown",
      "shift-home": "terminal::ScrollToTop",
      "cmd-home": "terminal::ScrollToTop",
      "shift-end": "terminal::ScrollToBottom",
      "cmd-end": "terminal::ScrollToBottom",
      // Using `ctrl-shift-space` in Zed requires disabling the macOS global shortcut.
      // System Preferences->Keyboard->Keyboard Shortcuts->Input Sources->Select the previous input source (uncheck)
      "ctrl-shift-space": "terminal::ToggleViMode",
      "ctrl-alt-up": "pane::SplitUp",
      "ctrl-alt-down": "pane::SplitDown",
      "ctrl-alt-left": "pane::SplitLeft",
      "ctrl-alt-right": "pane::SplitRight",
      "cmd-alt-r": "terminal::RerunTask"
    }
  },
  {
    "context": "RateCompletionModal",
    "use_key_equivalents": true,
    "bindings": {
      "cmd-shift-enter": "zeta::ThumbsUpActiveCompletion",
      "cmd-shift-backspace": "zeta::ThumbsDownActiveCompletion",
      "shift-down": "zeta::NextEdit",
      "shift-up": "zeta::PreviousEdit",
      "right": "zeta::PreviewCompletion"
    }
  },
  {
    "context": "RateCompletionModal > Editor",
    "use_key_equivalents": true,
    "bindings": {
      "escape": "zeta::FocusCompletions",
      "cmd-shift-enter": "zeta::ThumbsUpActiveCompletion",
      "cmd-shift-backspace": "zeta::ThumbsDownActiveCompletion"
    }
  },
  {
    "context": "ZedPredictModal",
    "use_key_equivalents": true,
    "bindings": {
      "escape": "menu::Cancel"
    }
  },
  {
    "context": "ConfigureContextServerModal > Editor",
    "use_key_equivalents": true,
    "bindings": {
      "escape": "menu::Cancel",
      "enter": "editor::Newline",
      "cmd-enter": "menu::Confirm"
    }
  },
  {
    "context": "Diagnostics",
    "use_key_equivalents": true,
    "bindings": {
      "ctrl-r": "diagnostics::ToggleDiagnosticsRefresh"
    }
  },
  {
    "context": "DebugConsole > Editor",
    "use_key_equivalents": true,
    "bindings": {
      "enter": "menu::Confirm",
      "alt-enter": "console::WatchExpression"
    }
  },
  {
    "context": "RunModal",
    "use_key_equivalents": true,
    "bindings": {
      "ctrl-tab": "pane::ActivateNextItem",
      "ctrl-shift-tab": "pane::ActivatePreviousItem"
    }
  }
]<|MERGE_RESOLUTION|>--- conflicted
+++ resolved
@@ -602,10 +602,7 @@
       "alt-cmd-o": ["projects::OpenRecent", { "create_new_window": false }],
       "ctrl-cmd-o": ["projects::OpenRemote", { "from_existing_connection": false, "create_new_window": false }],
       "ctrl-cmd-shift-o": ["projects::OpenRemote", { "from_existing_connection": true, "create_new_window": false }],
-<<<<<<< HEAD
-=======
       "cmd-ctrl-b": "branches::OpenRecent",
->>>>>>> 7c4da373
       "ctrl-~": "workspace::NewTerminal",
       "cmd-s": "workspace::Save",
       "cmd-k s": "workspace::SaveWithoutFormat",
