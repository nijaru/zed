--- conflicted
+++ resolved
@@ -657,20 +657,12 @@
         "enable_all_context_servers": true,
         "tools": {
           "bash": true,
-<<<<<<< HEAD
-          "batch-tool": true,
+          "batch_tool": true,
           "code-actions": true,
-          "code-symbols": true,
-          "copy-path": true,
-          "create-file": true,
-          "delete-path": true,
-=======
-          "batch_tool": true,
           "code_symbols": true,
           "copy_path": false,
           "create_file": true,
           "delete_path": false,
->>>>>>> 1cb4f828
           "diagnostics": true,
           "find_replace_file": true,
           "fetch": true,
