--- conflicted
+++ resolved
@@ -5,14 +5,8 @@
     "args": []
   },
   {
-<<<<<<< HEAD
-    "label": "Run Zed Tests",
-    "command": "cargo nextest run --workspace --no-fail-fast",
-    "args": []
-=======
     "label": "cargo run --profile release-fast",
     "command": "cargo",
     "args": ["run", "--profile", "release-fast"]
->>>>>>> 28568429
   }
 ]